import os
import importlib
import random

import torch
import numpy as np
import cv2
import albumentations as A
from albumentations.pytorch.transforms import ToTensorV2

from datasets.utils.constants import IMAGENET_DEFAULT_MEAN, IMAGENET_DEFAULT_STD

<<<<<<< HEAD
=======
AUG_FLIP_PROP = 0.5
>>>>>>> f64207d8
EDGE_SIZE = 4
Y_K_SIZE = 6
X_K_SIZE = 6

def reduce_label(label):
    label[label == 0] = 255
    label = label - 1
    label[label == 254] = 255
    return label

def generate_edge(label):
    edge = cv2.Canny(label, 0.1, 0.2)
    kernel = np.ones((EDGE_SIZE, EDGE_SIZE), np.uint8)
    # edge_pad == True
    edge = edge[Y_K_SIZE:-Y_K_SIZE, X_K_SIZE:-X_K_SIZE]
    edge = np.pad(edge, ((Y_K_SIZE, Y_K_SIZE), (X_K_SIZE, X_K_SIZE)), mode='constant')
    edge = (cv2.dilate(edge, kernel, iterations=1) > 50) * 1.0

    return edge.astype(np.float32).copy()
<<<<<<< HEAD
=======
def resize_and_crop(args_augment, image, label):

    edge = generate_edge(label)
    
    f_scale = np.random.random_sample() * (args_augment.resize_ratiof - args_augment.resize_ratio0) + args_augment.resize_add 

    image = cv2.resize(image, dsize=None, fx=f_scale, fy=f_scale, interpolation=cv2.INTER_LINEAR)
    label = cv2.resize(label, dsize=None, fx=f_scale, fy=f_scale, interpolation=cv2.INTER_NEAREST)
    edge = cv2.resize(edge, dsize=None, fx=f_scale, fy=f_scale, interpolation=cv2.INTER_NEAREST)

    # random crop augmentation
    img_h, img_w = image.shape[:2]
    h_off = random.randint(0, img_h - args_augment.crop_size_h)
    w_off = random.randint(0, img_w - args_augment.crop_size_w)

    image = image[h_off: h_off + args_augment.crop_size_h,
                    w_off: w_off + args_augment.crop_size_w, :]  # H x W x C(=3)
    label = label[h_off: h_off + args_augment.crop_size_h,
                    w_off: w_off + args_augment.crop_size_w]  # H x W
    edge = edge[h_off: h_off + args_augment.crop_size_h,
                w_off: w_off + args_augment.crop_size_w]  # H x W

    return image, label, edge
>>>>>>> f64207d8


def train_transforms_segformer(args_augment, img_size, label, use_prefetcher):

    args = args_augment

    crop_size_h = args.crop_size_h
    crop_size_w = args.crop_size_w

    ratio_range = args.resize_ratio0, args.resize_ratiof
    img_scale = args.max_scale, args.min_scale

    if args.reduce_zero_label:
        label = reduce_label(label)

    h, w = img_size[:2]
    ratio = np.random.random_sample() * (ratio_range[1] - ratio_range[0]) + ratio_range[0]
    scale = (img_scale[0] * ratio, img_scale[1] * ratio)
    max_long_edge = max(scale)
    max_short_edge = min(scale)
    scale_factor = min(max_long_edge / max(h, w), max_short_edge / min(h, w))
    if (scale_factor * min(h, w)) < min(crop_size_h, crop_size_w):
        scale_factor = min(crop_size_h, crop_size_w) / min(h, w)

    train_transforms_composed = A.Compose([
        A.Resize(int(h * scale_factor) + args.resize_add,
                 int(w * scale_factor) + args.resize_add, p=1),
        A.RandomCrop(crop_size_h, crop_size_w),
        A.Flip(p=args.fliplr),
        A.ColorJitter(brightness=args.color_jitter.brightness,
                      contrast=args.color_jitter.contrast,
                      saturation=args.color_jitter.saturation,
                      hue=args.color_jitter.hue,
                      p=args.color_jitter.colorjitter_p),
        A.Normalize(mean=IMAGENET_DEFAULT_MEAN, std=IMAGENET_DEFAULT_STD),
        A.PadIfNeeded(crop_size_h, crop_size_w,
                      border_mode=cv2.BORDER_CONSTANT, value=0, mask_value=255),
        ToTensorV2()
    ])

    return train_transforms_composed


def val_transforms_segformer(args_augment, img_size, label, use_prefetcher):

    args = args_augment

    if args.reduce_zero_label == True:
        label = reduce_label(label)

    h, w = img_size[:2]
    scale_factor = min(args.max_scale / max(h, w), args.min_scale / min(h, w))
    val_transforms_composed = A.Compose([
        A.Resize(int(h * scale_factor), int(w * scale_factor), p=1),
        A.Normalize(mean=IMAGENET_DEFAULT_MEAN, std=IMAGENET_DEFAULT_STD),
        ToTensorV2()
    ])

    return val_transforms_composed


def infer_transforms_segformer(args_augment, img_size):
    return
    args = args_augment

    h, w = img_size[:2]
    scale_factor = min(args.max_scale / max(h, w), args.min_scale / min(h, w))

    val_transforms_composed = A.Compose([
        A.Resize(int(h * scale_factor), int(w * scale_factor), p=1),
        A.Normalize(mean=IMAGENET_DEFAULT_MEAN, std=IMAGENET_DEFAULT_STD),
        ToTensorV2()
    ])

    return val_transforms_composed

def train_transforms_pidnet(args_augment, img_size, label, use_prefetcher):
    args = args_augment

    crop_size_h = args.crop_size_h
    crop_size_w = args.crop_size_w

    ratio_range = args.resize_ratio0, args.resize_ratiof
    img_scale = args.max_scale, args.min_scale

    if args.reduce_zero_label:
        label = reduce_label(label)
        
    h, w = img_size[:2]
    ratio = np.random.random_sample() * (ratio_range[1] - ratio_range[0]) + ratio_range[0]
    scale = (img_scale[0] * ratio, img_scale[1] * ratio)
    max_long_edge = max(scale)
    max_short_edge = min(scale)
    scale_factor = min(max_long_edge / max(h, w), max_short_edge / min(h, w))
    if (scale_factor * min(h, w)) < min(crop_size_h, crop_size_w):
        scale_factor = min(crop_size_h, crop_size_w) / min(h, w)

    train_transforms_composed = A.Compose(
        [
            A.Resize(int(h * scale_factor) + args.resize_add,
                    int(w * scale_factor) + args.resize_add, p=1),
            A.RandomCrop(crop_size_h, crop_size_w),
            A.Flip(p=args.fliplr),
            A.Normalize(mean=IMAGENET_DEFAULT_MEAN, std=IMAGENET_DEFAULT_STD),
            A.PadIfNeeded(crop_size_h, crop_size_w,
                        border_mode=cv2.BORDER_CONSTANT, value=0, mask_value=255),
            ToTensorV2()
        ],
        additional_targets={'edge': 'mask'})
    
    return train_transforms_composed

def val_transforms_pidnet(args_augment, img_size, label, use_prefetcher):
    args = args_augment
<<<<<<< HEAD
    
    crop_size_h = args.crop_size_h
    crop_size_w = args.crop_size_w
=======
>>>>>>> f64207d8

    if args.reduce_zero_label == True:
        label = reduce_label(label)

    h, w = img_size[:2]
    scale_factor = min(args.max_scale / max(h, w), args.min_scale / min(h, w))
    val_transforms_composed = A.Compose([
<<<<<<< HEAD
        A.Resize(crop_size_h, crop_size_w),
=======
        A.Resize(int(h * scale_factor), int(w * scale_factor), p=1),
>>>>>>> f64207d8
        A.Normalize(mean=IMAGENET_DEFAULT_MEAN, std=IMAGENET_DEFAULT_STD),
        ToTensorV2()
    ])

    return val_transforms_composed


def infer_transforms_pidnet(args_augment, img_size):
    return
    def compose_transform(image):
        out = {}
        image = np.asarray(image, np.float32)
        image -= args_augment.mean
        
        image = cv2.resize(image, dsize=(args_augment.crop_size.h, args_augment.crop_size.w), interpolation=cv2.INTER_LINEAR)
        image = image.transpose((2, 0, 1))  # C x H x W
        
        out = {
            'image': image,
        }
        
        return out
    
    return compose_transform

def create_segmentation_transform(args, is_training=False):

    if 'segformer' in args.train.architecture.values():
        if is_training:
            transform = train_transforms_segformer
        else:
            transform = val_transforms_segformer
    elif 'pidnet' in args.train.architecture.values():
        if is_training:
            transform = train_transforms_pidnet
        else:
            transform = val_transforms_pidnet
    return transform<|MERGE_RESOLUTION|>--- conflicted
+++ resolved
@@ -10,10 +10,6 @@
 
 from datasets.utils.constants import IMAGENET_DEFAULT_MEAN, IMAGENET_DEFAULT_STD
 
-<<<<<<< HEAD
-=======
-AUG_FLIP_PROP = 0.5
->>>>>>> f64207d8
 EDGE_SIZE = 4
 Y_K_SIZE = 6
 X_K_SIZE = 6
@@ -33,33 +29,6 @@
     edge = (cv2.dilate(edge, kernel, iterations=1) > 50) * 1.0
 
     return edge.astype(np.float32).copy()
-<<<<<<< HEAD
-=======
-def resize_and_crop(args_augment, image, label):
-
-    edge = generate_edge(label)
-    
-    f_scale = np.random.random_sample() * (args_augment.resize_ratiof - args_augment.resize_ratio0) + args_augment.resize_add 
-
-    image = cv2.resize(image, dsize=None, fx=f_scale, fy=f_scale, interpolation=cv2.INTER_LINEAR)
-    label = cv2.resize(label, dsize=None, fx=f_scale, fy=f_scale, interpolation=cv2.INTER_NEAREST)
-    edge = cv2.resize(edge, dsize=None, fx=f_scale, fy=f_scale, interpolation=cv2.INTER_NEAREST)
-
-    # random crop augmentation
-    img_h, img_w = image.shape[:2]
-    h_off = random.randint(0, img_h - args_augment.crop_size_h)
-    w_off = random.randint(0, img_w - args_augment.crop_size_w)
-
-    image = image[h_off: h_off + args_augment.crop_size_h,
-                    w_off: w_off + args_augment.crop_size_w, :]  # H x W x C(=3)
-    label = label[h_off: h_off + args_augment.crop_size_h,
-                    w_off: w_off + args_augment.crop_size_w]  # H x W
-    edge = edge[h_off: h_off + args_augment.crop_size_h,
-                w_off: w_off + args_augment.crop_size_w]  # H x W
-
-    return image, label, edge
->>>>>>> f64207d8
-
 
 def train_transforms_segformer(args_augment, img_size, label, use_prefetcher):
 
@@ -173,12 +142,8 @@
 
 def val_transforms_pidnet(args_augment, img_size, label, use_prefetcher):
     args = args_augment
-<<<<<<< HEAD
-    
     crop_size_h = args.crop_size_h
     crop_size_w = args.crop_size_w
-=======
->>>>>>> f64207d8
 
     if args.reduce_zero_label == True:
         label = reduce_label(label)
@@ -186,11 +151,7 @@
     h, w = img_size[:2]
     scale_factor = min(args.max_scale / max(h, w), args.min_scale / min(h, w))
     val_transforms_composed = A.Compose([
-<<<<<<< HEAD
         A.Resize(crop_size_h, crop_size_w),
-=======
-        A.Resize(int(h * scale_factor), int(w * scale_factor), p=1),
->>>>>>> f64207d8
         A.Normalize(mean=IMAGENET_DEFAULT_MEAN, std=IMAGENET_DEFAULT_STD),
         ToTensorV2()
     ])
