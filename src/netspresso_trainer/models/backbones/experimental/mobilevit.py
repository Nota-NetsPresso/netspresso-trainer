"""
Based on the mobilevit official implementation.
https://github.com/apple/ml-cvnets/blob/6acab5e446357cc25842a90e0a109d5aeeda002f/cvnets/models/classification/mobilevit.py
"""

import argparse
import math
from typing import Any, Dict, Literal, Optional, Tuple, Union, List

from omegaconf import DictConfig
import torch
import torch.nn as nn
import torch.nn.functional as F
from torch import Tensor

from ...op.base_metaformer import ChannelMLP, MetaFormer, MetaFormerBlock, MetaFormerEncoder, MultiHeadAttention
from ...op.custom import ConvLayer, GlobalPool, InvertedResidual
from ...utils import BackboneOutput, FXTensorType
from ..registry import USE_INTERMEDIATE_FEATURES_TASK_LIST

__all__ = ['mobilevit']
SUPPORTING_TASK = ['classification']


class MobileViTEmbeddings(nn.Module):
    def __init__(self, image_channels, hidden_size):
        super().__init__()
        
        image_channels = 3  # {RGB}
        self.conv = ConvLayer(
            in_channels=image_channels,
            out_channels=hidden_size,
            kernel_size=3,
            stride=2,
            use_norm=True,
            use_act=True,
            act_type='silu',
        )
    
    def forward(self, x):
        # x: B x 3(={RGB}) x H x W
        x = self.conv(x)  # B x C x H//2 x W//2
        return x


class MobileViTTransformerBlock(MetaFormerBlock):
    # Original: TransformerEncoder
    def __init__(self, hidden_size, num_attention_heads, attention_dropout_prob, intermediate_size, hidden_dropout_prob, layer_norm_eps) -> None:
        super().__init__(hidden_size, layer_norm_eps)
        self.layernorm_before = nn.LayerNorm(hidden_size, eps=layer_norm_eps)
        self.layernorm_after = nn.LayerNorm(hidden_size, eps=layer_norm_eps)
        self.token_mixer = MultiHeadAttention(hidden_size, num_attention_heads,
                                              attention_scale=(hidden_size // num_attention_heads) ** -0.5,
                                              attention_dropout_prob=attention_dropout_prob,
                                              use_qkv_bias=True)
        self.channel_mlp = ChannelMLP(hidden_size, intermediate_size, hidden_dropout_prob)


class MobileViTBlock(nn.Module):
    # Original: MobileViTBlock
    def __init__(self, num_transformer_blocks, in_channels, hidden_size, local_kernel_size,
                 patch_h, patch_w, num_attention_heads, attention_dropout_prob, intermediate_size, hidden_dropout_prob,
                 layer_norm_eps, use_fusion_layer=True) -> None:
        super().__init__()
        self.patch_h = patch_h
        self.patch_w = patch_w
        self.patch_area = self.patch_h * self.patch_w
        
        self.local_rep = nn.Sequential(*[
            ConvLayer(in_channels=in_channels, out_channels=in_channels,
                      kernel_size=local_kernel_size, stride=1, 
                      use_norm=True, use_act=True, act_type='silu'),
            ConvLayer(in_channels=in_channels, out_channels=hidden_size,
                      kernel_size=1, stride=1,
                      use_norm=False, use_act=False)
        ])
        
        global_rep_blocks = [
            MobileViTTransformerBlock(
                hidden_size=hidden_size,  # embed_dim, transformer_dim
                num_attention_heads=num_attention_heads,  # num_heads
                attention_dropout_prob=attention_dropout_prob,  # attn_dropout
                intermediate_size=intermediate_size,  # ffn_latent_dim, ffn_dim
                hidden_dropout_prob=hidden_dropout_prob,  # ffn_dropout
                layer_norm_eps=layer_norm_eps
            )
            for _ in range(num_transformer_blocks)
        ]
        global_rep_blocks.append(nn.LayerNorm(normalized_shape=hidden_size))
        self.global_rep = nn.Sequential(*global_rep_blocks)
        
        self.proj = ConvLayer(in_channels=hidden_size, out_channels=in_channels,
                              kernel_size=1, stride=1,
                              use_norm=True, use_act=True, act_type='silu')
        
        self.use_fusion_layer = use_fusion_layer
        if self.use_fusion_layer:
            self.fusion = ConvLayer(in_channels=in_channels * 2, out_channels=in_channels,
                                    kernel_size=local_kernel_size, stride=1,
                                    use_norm=True, use_act=True, act_type='silu')
        
    def unfolding(self, feature_map: Tensor) -> Tuple[Tensor, Dict]:
        batch_size, in_channels, orig_h, orig_w = feature_map.size()

        # @deepkyu: [fx tracing] remove ceil becuase mod == 0, while ceil is not supported mostly in fx
        # new_h = math.ceil(orig_h / self.patch_h) * self.patch_h
        # new_w = math.ceil(orig_w / self.patch_w) * self.patch_w
        
        new_h = orig_h // self.patch_h * self.patch_h
        new_w = orig_w // self.patch_w * self.patch_w

        interpolate = False
        # @deepkyu: [fx tracing] Found always satisfied: (new_w == orig_w) and (new_h == orig_h)
        # if new_w != orig_w or new_h != orig_h:
        #     # Note: Padding can be done, but then it needs to be handled in attention function.
        #     feature_map = F.interpolate(
        #         feature_map, size=(new_h, new_w), mode="bilinear", align_corners=False
        #     )
        #     interpolate = True

        # number of patches along width and height
        num_patch_w = new_w // self.patch_w  # n_w
        num_patch_h = new_h // self.patch_h  # n_h
        num_patches = num_patch_h * num_patch_w  # N

        # [B, C, H, W] --> [B, C, n_h, p_h, n_w, p_w]
        reshaped_fm = feature_map.reshape(
            batch_size, in_channels, num_patch_h, self.patch_h, num_patch_w, self.patch_w
        )
        # [B, C, n_h, p_h, n_w, p_w] --> [B, C, n_h, n_w, p_h, p_w]
        transposed_fm = reshaped_fm.transpose(3, 4)
        # [B, C, n_h, n_w, p_h, p_w] --> [B, C, N, P] where P = p_h * p_w and N = n_h * n_w
        reshaped_fm = transposed_fm.reshape(
            batch_size, in_channels, num_patches, self.patch_area
        )
        # [B, C, N, P] --> [B, P, N, C]
        transposed_fm = reshaped_fm.transpose(1, 3)
        # [B, P, N, C] --> [BP, N, C]
        patches = transposed_fm.reshape(batch_size * self.patch_area, num_patches, -1)

        info_dict = {
            "orig_size": (orig_h, orig_w),
            "batch_size": batch_size,
            "interpolate": interpolate,
            "total_patches": num_patches,
            "num_patches_w": num_patch_w,
            "num_patches_h": num_patch_h,
        }

        return patches, info_dict

    def folding(self, patches: Tensor, info_dict: Dict) -> Tensor:
        patches.dim()
        
        # @deepkyu: [fx tracing] Found always satisfied: assert n_dim == 3
        # assert n_dim == 3, "Tensor should be of shape BPxNxC. Got: {}".format(
        #     patches.shape
        # )
        
        # [BP, N, C] --> [B, P, N, C]
        patches = patches.contiguous().view(
            info_dict["batch_size"], self.patch_area, info_dict["total_patches"], -1
        )

        batch_size, pixels, num_patches, channels = patches.size()
        num_patch_h = info_dict["num_patches_h"]
        num_patch_w = info_dict["num_patches_w"]

        # [B, P, N, C] --> [B, C, N, P]
        patches = patches.transpose(1, 3)

        # [B, C, N, P] --> [B, C, n_h, n_w, p_h, p_w]
        feature_map = patches.reshape(
            batch_size, channels, num_patch_h, num_patch_w, self.patch_h, self.patch_w
        )
        # [B, C, n_h, n_w, p_h, p_w] --> [B, C, n_h, p_h, n_w, p_w]
        feature_map = feature_map.transpose(3, 4)
        # [B, C, n_h, p_h, n_w, p_w] --> [B, C, H, W]
        feature_map = feature_map.reshape(
            batch_size, channels, num_patch_h * self.patch_h, num_patch_w * self.patch_w
        )
        if info_dict["interpolate"]:
            feature_map = F.interpolate(
                feature_map,
                size=info_dict["orig_size"],
                mode="bilinear",
                align_corners=False,
            )
        return feature_map

    # def forward_spatial(self, x: Tensor) -> Tensor:
    #     res = x

    #     fm = self.local_rep(x)

    #     # convert feature map to patches
    #     patches, info_dict = self.unfolding(fm)

    #     # learn global representations
    #     for transformer_layer in self.global_rep:
    #         patches = transformer_layer(patches)

    #     # [B x Patch x Patches x C] --> [B x C x Patches x Patch]
    #     fm = self.folding(patches=patches, info_dict=info_dict)

    #     fm = self.conv_proj(fm)

    #     if self.fusion is not None:
    #         fm = self.fusion(torch.cat((res, fm), dim=1))
    #     return fm

    # def forward_temporal(
    #     self, x: Tensor, x_prev: Optional[Tensor] = None
    # ) -> Union[Tensor, Tuple[Tensor, Tensor]]:

    #     res = x
    #     fm = self.local_rep(x)

    #     # convert feature map to patches
    #     patches, info_dict = self.unfolding(fm)

    #     # learn global representations
    #     for global_layer in self.global_rep:
    #         if isinstance(global_layer, TransformerEncoder):
    #             patches = global_layer(x=patches, x_prev=x_prev)
    #         else:
    #             patches = global_layer(patches)

    #     # [B x Patch x Patches x C] --> [B x C x Patches x Patch]
    #     fm = self.folding(patches=patches, info_dict=info_dict)

    #     fm = self.conv_proj(fm)

    #     if self.fusion is not None:
    #         fm = self.fusion(torch.cat((res, fm), dim=1))
    #     return fm, patches

    def forward(
        self, x: Union[Tensor, Tuple[Tensor]], *args, **kwargs
    ) -> Union[Tensor, Tuple[Tensor, Tensor]]:

        out = self.local_rep(x)

        # convert feature map to patches
        patches, info_dict = self.unfolding(out)

        # learn global representations
        patches = self.global_rep(patches)

        # [B x Patch x Patches x C] --> [B x C x Patches x Patch]
        out = self.folding(patches=patches, info_dict=info_dict)

        out = self.proj(out)

        if self.use_fusion_layer:
            out = self.fusion(torch.cat((x, out), dim=1))  # skip concat
        return out


class MobileViTEncoder(MetaFormerEncoder):
    def __init__(
        self,
        params: Optional[DictConfig] = None,
        stage_params: Optional[List] = None,
    ) -> None:
        super().__init__()
        stages = []
        
        self.dilation = 1
        self.patch_size = params.patch_size
        self.num_attention_heads = params.num_attention_heads
        self.attention_dropout_prob = params.attention_dropout_prob
        self.hidden_dropout_prob = params.ffn_dropout_prob
        self.use_fusion_layer = params.use_fusion_layer

        # Fix as constant
        self.layer_norm_eps = 1e-5
        self.local_kernel_size = 3

        # Fix as constant
        in_channels = 16
        for stage_param in stage_params:
            stages.append(self._make_block(stage_param, in_channels))
            in_channels = stage_param.out_channels
        self.blocks = nn.Sequential(*stages)
    
    def _make_block(self, stage_param, in_channels):
        out_channels = stage_param.out_channels
        block_type = stage_param.block_type
        stride = stage_param.stride
        num_blocks = stage_param.num_blocks
        expand_ratio = stage_param.ir_expansion_ratio
        
        #out_channels, block_type: Literal['mv2', 'mobilevit'], num_blocks, stride, hidden_size, intermediate_size, num_transformer_blocks, dilate, expand_ratio, in_channels
        if block_type == 'mobilevit':
            num_transformer_blocks = num_blocks
            hidden_size = stage_param.attention_channels
            intermediate_size = stage_param.ffn_intermediate_channels
            dilate = stage_param.dilate

            return self._make_mobilevit_blocks(
                num_transformer_blocks, in_channels, out_channels, stride, expand_ratio,
                hidden_size, intermediate_size, self.patch_size, self.local_kernel_size, self.num_attention_heads,
                self.attention_dropout_prob, self.hidden_dropout_prob, self.layer_norm_eps, self.use_fusion_layer,
                dilate
            )
            
        return self._make_inverted_residual_blocks(
            num_blocks, in_channels, out_channels, stride, expand_ratio
        )
    
    def _make_inverted_residual_blocks(self, num_blocks, in_channels, out_channels, stride, expand_ratio):
        blocks = [
            InvertedResidual(
                in_channels=in_channels if block_idx == 0 else out_channels,
                hidden_channels=in_channels*expand_ratio if block_idx == 0 else out_channels*expand_ratio,
                out_channels=out_channels,
                kernel_size=3,
                stride=stride if block_idx == 0 else 1,
                dilation=1,
                act_type='silu',
            ) for block_idx in range(num_blocks)
        ]
        return nn.Sequential(*blocks)
    
    def _make_mobilevit_blocks(self, num_transformer_blocks, in_channels, out_channels, stride, expand_ratio,
                               hidden_size, intermediate_size, patch_size, local_kernel_size, num_attention_heads, attention_dropout_prob,
                               hidden_dropout_prob, layer_norm_eps, use_fusion_layer, dilate: Optional[bool] = False):
        blocks = []
        if stride == 2:
            blocks.append(
                InvertedResidual(
                    in_channels=in_channels,
                    hidden_channels=in_channels*expand_ratio,
                    out_channels=out_channels,
                    kernel_size=3,
                    stride=stride if not dilate else 1,
                    dilation=self.dilation,
                    act_type='silu',
                )
            )
            if dilate:
                self.dilation += 2
                
            in_channels = out_channels
            
        blocks.append(
            MobileViTBlock(
                num_transformer_blocks=num_transformer_blocks,
                in_channels=in_channels,
                hidden_size=hidden_size,
                local_kernel_size=local_kernel_size,  # getattr(opts, "model.classification.mit.conv_kernel_size", 3)
                patch_h=patch_size,  # patch_h
                patch_w=patch_size,  # patch_w
                num_attention_heads=num_attention_heads,  # num_heads
                attention_dropout_prob=attention_dropout_prob,  # attn_dropout=getattr(opts, "model.classification.mit.attn_dropout", 0.1)
                intermediate_size=intermediate_size,  # ffn_dim
                hidden_dropout_prob=hidden_dropout_prob,  # dropout, ffn_dropout
                layer_norm_eps=layer_norm_eps,
                use_fusion_layer=use_fusion_layer  # not getattr(opts, "model.classification.mit.no_fuse_local_global_features", False)
            )
        )
        
        return nn.Sequential(*blocks)
    

class MobileViT(MetaFormer):
    def __init__(
        self,
        task: str,
        params: Optional[DictConfig] = None,
        stage_params: Optional[List] = None,
    ) -> None:
<<<<<<< HEAD
=======
        # Check task compatibility
        self.task = task.lower()
        assert self.task in SUPPORTING_TASK, f'MobileViT is not supported on {self.task} task now.'
        #self.use_intermediate_features = self.task in USE_INTERMEDIATE_FEATURES_TASK_LIST

>>>>>>> e5fe8b1a
        exp_channels = min(params.output_expansion_ratio * stage_params[-1].out_channels, 960)
        hidden_sizes = [stage.out_channels for stage in stage_params] + [exp_channels]
        super().__init__(hidden_sizes)
        
        self.task = task
        self.intermediate_features = self.task in ['segmentation', 'detection']
        
        image_channels = 3
        # Fix as constant
        patch_embedding_out_channels = 16
        self.patch_embed = MobileViTEmbeddings(image_channels, patch_embedding_out_channels)
        self.encoder = MobileViTEncoder(params=params, stage_params=stage_params)
        
        self.conv_1x1_exp = ConvLayer(in_channels=stage_params[-1].out_channels, out_channels=exp_channels,
                                      kernel_size=1, stride=1,
                                      use_act=True, use_norm=True, act_type='silu')
        self.pool = GlobalPool(pool_type="mean", keep_dim=False)
        
        self._feature_dim = exp_channels
        
    def forward(self, x: FXTensorType):
        x = self.patch_embed(x)
        x = self.encoder(x)
        x = self.conv_1x1_exp(x)
        feat = self.pool(x)
        return BackboneOutput(last_feature=feat)


def mobilevit(task, conf_model_backbone):
    return MobileViT(task, conf_model_backbone.params, conf_model_backbone.stage_params)<|MERGE_RESOLUTION|>--- conflicted
+++ resolved
@@ -371,14 +371,11 @@
         params: Optional[DictConfig] = None,
         stage_params: Optional[List] = None,
     ) -> None:
-<<<<<<< HEAD
-=======
         # Check task compatibility
         self.task = task.lower()
         assert self.task in SUPPORTING_TASK, f'MobileViT is not supported on {self.task} task now.'
         #self.use_intermediate_features = self.task in USE_INTERMEDIATE_FEATURES_TASK_LIST
 
->>>>>>> e5fe8b1a
         exp_channels = min(params.output_expansion_ratio * stage_params[-1].out_channels, 960)
         hidden_sizes = [stage.out_channels for stage in stage_params] + [exp_channels]
         super().__init__(hidden_sizes)
