--- conflicted
+++ resolved
@@ -227,23 +227,12 @@
 
         # build the stem layer
         # TODO:
-<<<<<<< HEAD
         self.stem = ConvLayer(in_channels=3,
                               out_channels=stem_out_channels,
                               kernel_size=3,
                               stride=stem_stride,
                               act_type=act_type,
                               norm_type=norm_type)
-=======
-        self.stem = ConvLayer(
-            in_channels=3,
-            out_channels=stem_out_channels,
-            kernel_size=3,
-            stride=stem_stride,
-            act_type=act_type,
-            norm_type=norm_type,
-        )
->>>>>>> aafaea87
 
         # build rest of the layers
         for i, stage_param in enumerate(stage_params):
