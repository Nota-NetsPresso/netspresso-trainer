--- conflicted
+++ resolved
@@ -35,10 +35,6 @@
 def load_backbone_and_head_model(
         conf_model, task, backbone_name, head_name, num_classes,
         model_checkpoint, use_pretrained, freeze_backbone,
-<<<<<<< HEAD
-        img_size
-=======
->>>>>>> e5fe8b1a
     ):
     if task not in TASK_MODEL_DICT:
         raise ValueError(
@@ -61,17 +57,9 @@
     head_module = MODEL_HEAD_DICT[task][head_name]
     if task == 'classification':
         head = head_module(num_classes=num_classes, feature_dim=backbone.feature_dim, conf_model_head=conf_model.architecture.head)
-<<<<<<< HEAD
-    elif task in ['segmentation', 'detection']:
-        img_size = img_size if isinstance(img_size, (int, None)) else tuple(img_size)
-        head = head_module(num_classes=num_classes,
-                                intermediate_features_dim=intermediate_features_dim,
-                                label_size=img_size,
-=======
     elif task in ['segmentation', 'detection', 'pose_estimation']:
         head = head_module(num_classes=num_classes,
                                 intermediate_features_dim=intermediate_features_dim,
->>>>>>> e5fe8b1a
                                 conf_model_head=conf_model.architecture.head)
 
     # Assemble model and load checkpoint
@@ -84,11 +72,7 @@
     return model
 
 
-<<<<<<< HEAD
-def build_model(conf_model, task, num_classes, model_checkpoint, use_pretrained, img_size) -> nn.Module:
-=======
 def build_model(conf_model, task, num_classes, model_checkpoint, use_pretrained) -> nn.Module:
->>>>>>> e5fe8b1a
 
     if conf_model.single_task_model:
         model_name = str(conf_model.architecture.full.name).lower()
@@ -106,8 +90,4 @@
         model_checkpoint=model_checkpoint,
         use_pretrained=use_pretrained,
         freeze_backbone=freeze_backbone,
-<<<<<<< HEAD
-        img_size=img_size
-=======
->>>>>>> e5fe8b1a
     )