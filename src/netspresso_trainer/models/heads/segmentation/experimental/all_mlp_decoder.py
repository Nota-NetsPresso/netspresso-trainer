import math
from typing import List, Tuple, Union

from omegaconf import DictConfig
import torch
import torch.nn as nn
import torch.nn.functional as F

from ....op.custom import ConvLayer
from ....utils import FXTensorListType, ModelOutput


class AllMLPDecoder(nn.Module):
    def __init__(
            self,
            num_classes: int,
            intermediate_features_dim: List[int],
<<<<<<< HEAD
            label_size: Union[Tuple[int, int], int],
=======
>>>>>>> e5fe8b1a
            params: DictConfig,
        ):
        super().__init__()
        intermediate_channels = params.intermediate_channels
        classifier_dropout_prob = params.classifier_dropout_prob
<<<<<<< HEAD
=======
        self.label_size = params.resize_output
>>>>>>> e5fe8b1a

        # linear layers which will unify the channel dimension of each of the encoder blocks to the same config.decoder_hidden_size
        mlps = []
        for feature_dim in intermediate_features_dim:
            mlp = ConvLayer(feature_dim, intermediate_channels, kernel_size=1,
                            use_norm=True, use_act=True, norm_type='batch_norm', act_type='relu')
            mlps.append(mlp)
        self.linear_c = nn.ModuleList(mlps)

        # the following 3 layers implement the ConvModule of the original implementation
        self.linear_fuse = ConvLayer(len(intermediate_features_dim) * intermediate_channels,
                                     intermediate_channels, kernel_size=1,
                                     use_norm=True, use_act=False)

        self.dropout = nn.Dropout(classifier_dropout_prob)
        self.classifier = nn.Conv2d(intermediate_channels, num_classes, kernel_size=1)
<<<<<<< HEAD

        self.label_size = (label_size, label_size) if isinstance(label_size, int) else label_size
=======
>>>>>>> e5fe8b1a

    def forward(self, encoder_hidden_states: FXTensorListType):

        all_hidden_states = ()
        for encoder_hidden_state, mlp in zip(encoder_hidden_states, self.linear_c):

            # unify channel dimension
            encoder_hidden_state = mlp(encoder_hidden_state)

            encoder_hidden_state = F.interpolate(
                encoder_hidden_state, size=encoder_hidden_states[0].size()[2:], mode="bilinear", align_corners=False
            )  # upsample to H/4 x W/4
            all_hidden_states += (encoder_hidden_state,)

        hidden_states = self.linear_fuse(torch.cat(all_hidden_states[::-1], dim=1))
        hidden_states = self.dropout(hidden_states)

        # logits are of shape (batch_size, num_labels, height/4, width/4)
        logits = self.classifier(hidden_states)  # B x {num_classes} x H/4 x W/4

        if self.label_size is not None:
            H, W = self.label_size[-2:]
            # upsample logits to the images' original size
            logits = F.interpolate(
                logits, size=(H, W), mode="bilinear", align_corners=False
            )

        return ModelOutput(pred=logits)


<<<<<<< HEAD
def all_mlp_decoder(num_classes, intermediate_features_dim, label_size, conf_model_head, **kwargs) -> AllMLPDecoder:
    return AllMLPDecoder(num_classes,
                         intermediate_features_dim,
                         label_size=label_size,
=======
def all_mlp_decoder(num_classes, intermediate_features_dim, conf_model_head, **kwargs) -> AllMLPDecoder:
    return AllMLPDecoder(num_classes,
                         intermediate_features_dim,
>>>>>>> e5fe8b1a
                         params=conf_model_head.params)<|MERGE_RESOLUTION|>--- conflicted
+++ resolved
@@ -15,19 +15,12 @@
             self,
             num_classes: int,
             intermediate_features_dim: List[int],
-<<<<<<< HEAD
-            label_size: Union[Tuple[int, int], int],
-=======
->>>>>>> e5fe8b1a
             params: DictConfig,
         ):
         super().__init__()
         intermediate_channels = params.intermediate_channels
         classifier_dropout_prob = params.classifier_dropout_prob
-<<<<<<< HEAD
-=======
         self.label_size = params.resize_output
->>>>>>> e5fe8b1a
 
         # linear layers which will unify the channel dimension of each of the encoder blocks to the same config.decoder_hidden_size
         mlps = []
@@ -44,11 +37,6 @@
 
         self.dropout = nn.Dropout(classifier_dropout_prob)
         self.classifier = nn.Conv2d(intermediate_channels, num_classes, kernel_size=1)
-<<<<<<< HEAD
-
-        self.label_size = (label_size, label_size) if isinstance(label_size, int) else label_size
-=======
->>>>>>> e5fe8b1a
 
     def forward(self, encoder_hidden_states: FXTensorListType):
 
@@ -79,14 +67,7 @@
         return ModelOutput(pred=logits)
 
 
-<<<<<<< HEAD
-def all_mlp_decoder(num_classes, intermediate_features_dim, label_size, conf_model_head, **kwargs) -> AllMLPDecoder:
-    return AllMLPDecoder(num_classes,
-                         intermediate_features_dim,
-                         label_size=label_size,
-=======
 def all_mlp_decoder(num_classes, intermediate_features_dim, conf_model_head, **kwargs) -> AllMLPDecoder:
     return AllMLPDecoder(num_classes,
                          intermediate_features_dim,
->>>>>>> e5fe8b1a
                          params=conf_model_head.params)