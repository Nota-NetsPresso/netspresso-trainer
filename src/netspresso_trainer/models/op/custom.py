# Copyright (C) 2024 Nota Inc. All Rights Reserved.
#
# Licensed under the Apache License, Version 2.0 (the "License");
# you may not use this file except in compliance with the License.
# You may obtain a copy of the License at
#
#     http://www.apache.org/licenses/LICENSE-2.0
#
# Unless required by applicable law or agreed to in writing, software
# distributed under the License is distributed on an "AS IS" BASIS,
# WITHOUT WARRANTIES OR CONDITIONS OF ANY KIND, either express or implied.
# See the License for the specific language governing permissions and
# limitations under the License.
#
# ----------------------------------------------------------------------------

import argparse
import math
import warnings
from functools import partial
from typing import Any, Callable, Dict, List, Optional, Tuple, Union

import numpy as np
import torch
import torch.nn as nn
from torch import Tensor
from torch.fx.proxy import Proxy
from torchvision.ops.misc import SqueezeExcitation as SElayer

from ..op.registry import ACTIVATION_REGISTRY, NORM_REGISTRY, POOL2D_RESGISTRY


def make_divisible(
    v: Union[float, int],
    divisor: Optional[int] = 8,
    min_value: Optional[Union[float, int]] = None,
) -> Union[float, int]:
    """
    This function is taken from the original tf repo.
    It ensures that all layers have a channel number that is divisible by 8
    It can be seen here:
    https://github.com/tensorflow/models/blob/master/research/slim/nets/mobilenet/mobilenet.py
    :param v:
    :param divisor:
    :param min_value:
    :return:
    """
    if min_value is None:
        min_value = divisor
    new_v = max(min_value, int(v + divisor / 2) // divisor * divisor)
    # Make sure that round down does not go down by more than 10%.
    if new_v < 0.9 * v:
        new_v += divisor
    return new_v

def auto_pad(kernel_size: Union[int, Tuple[int, int]], dilation: int = 1, **kwargs) -> Tuple[int, int]:
    """
    Auto Padding for the convolution blocks
    """
    if isinstance(kernel_size, int):
        kernel_size = (kernel_size, kernel_size)
    if isinstance(dilation, int):
        dilation = (dilation, dilation)

    pad_h = ((kernel_size[0] - 1) * dilation[0]) // 2
    pad_w = ((kernel_size[1] - 1) * dilation[1]) // 2
    return (pad_h, pad_w)


class ConvLayer(nn.Module):

    def __init__(
        self,
        in_channels: int,
        out_channels: int,
        kernel_size: Union[int, Tuple[int, int]],
        stride: Optional[Union[int, Tuple[int, int]]] = 1,
        dilation: Optional[Union[int, Tuple[int, int]]] = 1,
        padding: Optional[Union[int, Tuple[int, int]]] = None,
        groups: Optional[int] = 1,
        bias: bool = False,
        padding_mode: Optional[str] = 'zeros',
        use_norm: bool = True,
        norm_type: Optional[str] = None,
        use_act: bool = True,
        act_type: Optional[str] = None,
    ) -> None:
        super().__init__()

        if isinstance(kernel_size, int):
            kernel_size = (kernel_size, kernel_size)

        if isinstance(stride, int):
            stride = (stride, stride)

        if isinstance(dilation, int):
            dilation = (dilation, dilation)

        assert isinstance(kernel_size, Tuple)
        assert isinstance(stride, Tuple)
        assert isinstance(dilation, Tuple)

        if padding is None:
            padding = (
                int((kernel_size[0] - 1) / 2) * dilation[0],
                int((kernel_size[1] - 1) / 2) * dilation[1],
            )

        block = nn.Sequential()

        conv_layer = nn.Conv2d(
            in_channels=in_channels,
            out_channels=out_channels,
            kernel_size=kernel_size,
            stride=stride,
            padding=padding,
            dilation=dilation,
            groups=groups,
            bias=bias,
            padding_mode=padding_mode,
        )

        block.add_module(name='conv', module=conv_layer)

        self.norm_name = None
        if use_norm or norm_type is not None:
            _norm_type = norm_type.lower() if norm_type is not None else 'batch_norm'
            if bias:
                warnings.warn("Bias would be ignored in batch normalization", stacklevel=2)
            assert _norm_type in NORM_REGISTRY
            cls_norm = NORM_REGISTRY[_norm_type]
            norm_layer = cls_norm(num_features=out_channels)
            block.add_module(name='norm', module=norm_layer)
            self.norm_name = norm_layer.__class__.__name__

        self.act_name = None
        if use_act or act_type is not None:
            _act_type = act_type.lower() if act_type is not None else 'relu'
            assert _act_type in ACTIVATION_REGISTRY
            cls_act = ACTIVATION_REGISTRY[_act_type]
            act_layer = cls_act()
            block.add_module(name='act', module=act_layer)
            self.act_name = act_layer.__class__.__name__

        self.block = block

    def forward(self, x: Union[Tensor, Proxy]) -> Union[Tensor, Proxy]:
        return self.block(x)

    def __repr__(self):
        return f"{self.block}"


class SeparableConvLayer(nn.Module):
    def __init__(
        self,
        in_channels: int,
        out_channels: int,
        kernel_size: Union[int, Tuple[int, int]],
        stride: Optional[Union[int, Tuple[int, int]]] = 1,
        dilation: Optional[Union[int, Tuple[int, int]]] = 1,
        padding: Optional[Union[int, Tuple[int, int]]] = None,
        bias: bool = False,
        padding_mode: Optional[str] = 'zeros',
        use_norm: bool = True,
        norm_type: Optional[str] = None,
        use_act: bool = True,
        act_type: Optional[str] = None,
        no_out_act: Optional[bool] = False,
    ) -> None:
        super().__init__()
        if act_type is None:
            act_type = 'relu'
        self.depthwise = ConvLayer(in_channels=in_channels, out_channels=in_channels,
                                   kernel_size=kernel_size, stride=stride, dilation=dilation,
                                   padding=padding, groups=in_channels, bias=bias, padding_mode=padding_mode,
                                   use_norm=use_norm, norm_type=norm_type, use_act=use_act, act_type=act_type,)
        self.pointwise = ConvLayer(in_channels=in_channels, out_channels=out_channels, kernel_size=1,
                                   use_norm=use_norm, norm_type=norm_type, use_act=False)
        self.final_act = nn.Identity() if no_out_act else ACTIVATION_REGISTRY[act_type]()

    def forward(self, x: Union[Tensor, Proxy]) -> Union[Tensor, Proxy]:
        x = self.depthwise(x)
        x = self.pointwise(x)
        x = self.final_act(x)
        return x

class RepVGGBlock(nn.Module):
    """
    A convolutional block that combines two convolution layers (kernel and point-wise conv).
    This implementation is based on https://github.com/lyuwenyu/RT-DETR/blob/b444daf79cf25f95b740ae71e80fd165e892739a/rtdetr_pytorch/src/zoo/rtdetr/hybrid_encoder.py#L35.
    """
    def __init__(self,
                 in_channels: int,
                 out_channels: int,
                 kernel_size: Union[int, Tuple[int, int]] = 3,
                 groups: int = 1,
                 act_type: Optional[str] = None,
                 use_identity: Optional[bool]=True,
                 ):
        if act_type is None:
            act_type = 'silu'
        super().__init__()
        assert isinstance(in_channels, int)
        assert isinstance(out_channels, int)
        assert isinstance(act_type, str)
        assert kernel_size == 3

        self.in_channels = in_channels
        self.out_channels = out_channels
        self.groups = groups
        self.conv1 = ConvLayer(in_channels, out_channels, kernel_size, groups=groups, use_act=False)
        self.conv2 = ConvLayer(in_channels, out_channels, 1, groups=groups, use_act=False)
<<<<<<< HEAD
        self.rbr_identity = nn.BatchNorm2d(num_features=in_channels) if use_identity and out_channels == in_channels else None
=======
        self.rbr_identity = nn.BatchNorm2d(num_features=in_channels) if use_identity and out_channels == in_channels else nn.Identity()
>>>>>>> 16ebe6c3

        assert act_type in ACTIVATION_REGISTRY
        self.act = ACTIVATION_REGISTRY[act_type]()

    def forward(self, x: Union[Tensor, Proxy]) -> Union[Tensor, Proxy]:
        if hasattr(self, 'conv'):
            y = self.conv(x)
            return y

        y = self.conv1(x) + self.conv2(x) + self.rbr_identity(x) if self.rbr_identity else self.conv1(x) + self.conv2(x)

        return self.act(y)

    def convert_to_deploy(self):
        if not hasattr(self, 'conv'):
            self.conv = nn.Conv2d(self.in_channels, self.out_channels, kernel_size=3, stride=1, padding=1)

        kernel, bias = self.get_equivalent_kernel_bias()
        self.conv.weight.data = kernel
        self.conv.bias.data = bias
        # self.__delattr__('conv1')
        # self.__delattr__('conv2')

    def get_equivalent_kernel_bias(self):
        kernel3x3, bias3x3 = self._fuse_bn_tensor(self.conv1)
        kernel1x1, bias1x1 = self._fuse_bn_tensor(self.conv2)
        kernelid, biasid = self._fuse_bn_tensor(self.rbr_identity)

        return kernel3x3 + self._pad_1x1_to_3x3_tensor(kernel1x1) + kernelid, bias3x3 + bias1x1 + biasid

    def _pad_1x1_to_3x3_tensor(self, kernel1x1):
        if kernel1x1 is None:
            return 0
        else:
            return nn.functional.pad(kernel1x1, [1, 1, 1, 1])

    def _fuse_bn_tensor(self, branch: Union[ConvLayer, nn.BatchNorm2d, nn.Identity]):
        if isinstance(branch, nn.Identity):
            return 0, 0
        if isinstance(branch, nn.BatchNorm2d):
            if not hasattr(self, 'id_tensor'):
                input_dim = self.in_channels // self.groups
                kernel_value = np.zeros((self.in_channels, input_dim, 3, 3), dtype=np.float32)
                for i in range(self.in_channels):
                    kernel_value[i, i % input_dim, 1, 1] = 1
                self.id_tensor = torch.from_numpy(kernel_value).to(branch.weight.device)
            kernel = self.id_tensor
            running_mean = branch.running_mean
            running_var = branch.running_var
            gamma = branch.weight
            beta = branch.bias
            eps = branch.eps
            std = (running_var + eps).sqrt()
            t = (gamma / std).reshape(-1, 1, 1, 1)
        else:
            assert isinstance(branch, ConvLayer)
            kernel = branch.block.conv.weight
            running_mean = branch.block.norm.running_mean
            running_var = branch.block.norm.running_var
            gamma = branch.block.norm.weight
            beta = branch.block.norm.bias
            eps = branch.block.norm.eps
            std = (running_var + eps).sqrt()
            t = (gamma / std).reshape(-1, 1, 1, 1)
        return kernel * t, beta - running_mean * gamma / std


class Pool2d(nn.Module):
    def __init__(self,
                 method: str = "max",
                 kernel_size: int = 2,
                 stride: Optional[int] = None,
                 padding: int = 0,
                 **kwargs):
        super().__init__()
        assert method.lower() in POOL2D_RESGISTRY
        self.pool = POOL2D_RESGISTRY[method.lower()](kernel_size=kernel_size, stride=stride, padding=padding, **kwargs)

    def forward(self, x: Union[Tensor, Proxy]) -> Union[Tensor, Proxy]:
        return self.pool(x)


class BasicBlock(nn.Module):
    expansion: int = 1

    def __init__(
        self,
        inplanes: int,
        planes: int,
        stride: int = 1,
        downsample: Optional[nn.Module] = None,
        groups: int = 1,
        base_width: int = 64,
        dilation: int = 1,
        norm_layer: Optional[str] = None,
        expansion: Optional[int] = None,
        act_type: Optional[str] = None,
        no_out_act: bool = False
    ) -> None:
        super(BasicBlock, self).__init__()
        if norm_layer is None:
            norm_layer = 'batch_norm'
        if act_type is None:
            act_type = 'relu'
        if groups != 1 or base_width != 64:
            raise ValueError('BasicBlock only supports groups=1 and base_width=64')
        if dilation > 1:
            raise NotImplementedError("Dilation > 1 not supported in BasicBlock")
        if expansion is not None:
            self.expansion = expansion
        # Both self.conv1 and self.downsample layers downsample the input when stride != 1

        self.conv1 = ConvLayer(in_channels=inplanes, out_channels=planes,
                               kernel_size=3, stride=stride, dilation=1, padding=1, groups=1,
                               norm_type=norm_layer, act_type=act_type)

        self.conv2 = ConvLayer(in_channels=planes, out_channels=planes,
                               kernel_size=3, stride=1, dilation=1, padding=1, groups=1,
                               norm_type=norm_layer, use_act=False)

        self.downsample = downsample
        self.final_act = nn.Identity() if no_out_act else ACTIVATION_REGISTRY[act_type]()

    def forward(self, x: Tensor) -> Tensor:
        identity = x

        out = self.conv1(x)
        out = self.conv2(out)

        if self.downsample is not None:
            identity = self.downsample(x)

        out += identity
        out = self.final_act(out)

        return out


class Bottleneck(nn.Module):
    expansion: int = 4

    def __init__(
        self,
        inplanes: int,
        planes: int,
        stride: int = 1,
        downsample: Optional[nn.Module] = None,
        groups: int = 1,
        base_width: int = 64,
        dilation: int = 1,
        norm_layer: Optional[str] = None,
        expansion: Optional[int] = None,
        act_type: Optional[str] = None,
        no_out_act: bool = False
    ) -> None:
        super(Bottleneck, self).__init__()
        if norm_layer is None:
            norm_layer = 'batch_norm'
        if act_type is None:
            act_type = 'relu'
        width = int(planes * (base_width / 64.)) * groups
        if expansion is not None:
            self.expansion = expansion
        # Both self.conv2 and self.downsample layers downsample the input when stride != 1

        self.conv1 = ConvLayer(in_channels=inplanes, out_channels=width,
                               kernel_size=1, stride=1,
                               norm_type=norm_layer, act_type=act_type)

        self.conv2 = ConvLayer(in_channels=width, out_channels=width,
                               kernel_size=3, stride=stride, dilation=dilation, padding=dilation, groups=groups,
                               norm_type=norm_layer, act_type=act_type)

        self.conv3 = ConvLayer(in_channels=width, out_channels=planes * self.expansion,
                               kernel_size=1, stride=1,
                               norm_type=norm_layer, use_act=False)

        self.downsample = downsample
        self.final_act = nn.Identity() if no_out_act else ACTIVATION_REGISTRY[act_type]()

    def forward(self, x: Tensor) -> Tensor:
        identity = x

        out = self.conv1(x)
        out = self.conv2(out)
        out = self.conv3(out)

        if self.downsample is not None:
            identity = self.downsample(x)

        out += identity
        out = self.final_act(out)

        return out


class RepNBottleneck(nn.Module):
    def __init__(self,
                 in_channels: int,
                 out_channels: int,
                 shortcut: bool = True,
                 expansion: float = 1.0,
                 depthwise: bool = False,
                 act_type: Optional[str] = None,
                 **kwargs):
        super().__init__()
        hidden_channels = int(out_channels * expansion)
        self.conv1 = RepVGGBlock(in_channels, hidden_channels, 3, act_type=act_type, **kwargs)
        if depthwise:
            self.conv2 = SeparableConvLayer(hidden_channels,
                                            out_channels,
                                            kernel_size=3, stride=1,
                                            act_type=act_type)
        else:
            self.conv2 = ConvLayer(hidden_channels,
                                   out_channels,
                                   kernel_size=3, stride=1,
                                   act_type=act_type)
        self.shortcut = shortcut

        if shortcut and (in_channels != out_channels):
            self.shortcut = False
            warnings.warn(f"Residual connection disabled: in_channels ({in_channels}) != out_channels ({out_channels})", stacklevel=2)

    def forward(self, x: Union[Tensor, Proxy]) -> Union[Tensor, Proxy]:
        y = self.conv2(self.conv1(x))
        return x + y if self.shortcut else y


class InvertedResidual(nn.Module):
    # Implemented as described at section 5 of MobileNetV3 paper
    def __init__(
        self,
        in_channels: int,
        hidden_channels: int,
        out_channels: int,
        kernel_size: Union[int, Tuple[int, int]],
        stride: Optional[Union[int, Tuple[int, int]]] = 1,
        dilation: Optional[Union[int, Tuple[int, int]]] = 1,
        norm_type: Optional[str] = None,
        act_type: Optional[str] = None,
        use_se: bool = False,
        se_layer: Callable[..., nn.Module] = partial(SElayer, scale_activation=nn.Hardsigmoid),
    ):
        super().__init__()
        if not (1 <= stride <= 2):
            raise ValueError("illegal stride value")

        self.use_res_connect = stride == 1 and in_channels == out_channels

        layers: List[nn.Module] = []

        # expand
        if hidden_channels != in_channels:
            layers.append(
                ConvLayer(
                    in_channels=in_channels,
                    out_channels=hidden_channels,
                    kernel_size=1,
                    norm_type=norm_type,
                    act_type=act_type,
                )
            )

        # depthwise
        stride = 1 if dilation > 1 else stride
        layers.append(
            ConvLayer(
                in_channels=hidden_channels,
                out_channels=hidden_channels,
                kernel_size=kernel_size,
                stride=stride,
                dilation=dilation,
                groups=hidden_channels,
                norm_type=norm_type,
                act_type=act_type,
            )
        )
        if use_se:
            squeeze_channels = make_divisible(hidden_channels // 4, 8)
            layers.append(se_layer(hidden_channels, squeeze_channels))

        # project
        layers.append(
            ConvLayer(
                in_channels=hidden_channels,
                out_channels=out_channels,
                kernel_size=1,
                norm_type=norm_type,
                use_act=False
            )
        )

        self.block = nn.Sequential(*layers)
        self.out_channels = out_channels
        self._is_cn = stride > 1

    def forward(self, input: Tensor) -> Tensor:
        result = self.block(input)
        if self.use_res_connect:
            result = result + input
        return result


class UniversalInvertedResidualBlock(nn.Module):
    # Based on MobileNetV4: https://arxiv.org/pdf/2404.10518
    def __init__(
        self,
        in_channels: int,
        hidden_channels: int,
        out_channels: int,
        extra_dw: bool = False,
        extra_dw_kernel_size: Optional[Union[int, Tuple[int, int]]] = None,
        middle_dw: bool = True,
        middle_dw_kernel_size: Union[int, Tuple[int, int]] = 3,
        stride: Optional[Union[int, Tuple[int, int]]] = 1,
        norm_type: Optional[str] = None,
        act_type: Optional[str] = None,
        use_se: bool = False,
        se_layer: Callable[..., nn.Module] = partial(SElayer, scale_activation=nn.Hardsigmoid),
        layer_scale: Optional[float] = None,
    ):
        super().__init__()
        if not (1 <= stride <= 2):
            raise ValueError("illegal stride value")

        self.use_res_connect = stride == 1 and in_channels == out_channels
        layers: List[nn.Module] = []

        # extra depthwise conv
        if extra_dw:
            assert extra_dw_kernel_size is not None, "if extra_dw is True, extra_dw_kernel_size must be provided."
            layers.append(
                ConvLayer(
                    in_channels=in_channels,
                    out_channels=in_channels,
                    kernel_size=extra_dw_kernel_size,
                    stride=1,
                    groups=in_channels,
                    norm_type=norm_type,
                    use_act=False # No activation for extra depthwise conv
                )
            )

        # expand
        if hidden_channels != in_channels:
            layers.append(
                ConvLayer(
                    in_channels=in_channels,
                    out_channels=hidden_channels,
                    kernel_size=1,
                    norm_type=norm_type,
                    act_type=act_type,
                )
            )

        # middle depthwise
        if middle_dw:
            assert middle_dw_kernel_size is not None, "if middle_dw is True, middle_dw_kernel_size must be provided."
            layers.append(
                ConvLayer(
                    in_channels=hidden_channels,
                    out_channels=hidden_channels,
                    kernel_size=middle_dw_kernel_size,
                    stride=stride,
                    groups=hidden_channels,
                    norm_type=norm_type,
                    act_type=act_type,
                )
            )

        if use_se:
            squeeze_channels = make_divisible(hidden_channels // 4, 8)
            layers.append(se_layer(hidden_channels, squeeze_channels))

        # project
        layers.append(
            ConvLayer(
                in_channels=hidden_channels,
                out_channels=out_channels,
                kernel_size=1,
                norm_type=norm_type,
                use_act=False # No activation for project conv
            )
        )

        self.block = nn.Sequential(*layers)
        self.apply_layer_scale = False
        if layer_scale is not None:
            self.apply_layer_scale = True
            self.layer_scale = LayerScale2d(out_channels, layer_scale)
        self.out_channels = out_channels
        self._is_cn = stride > 1

    def forward(self, input: Tensor) -> Tensor:
        result = self.block(input)
        if self.apply_layer_scale:
            result = self.layer_scale(result)
        if self.use_res_connect:
            result = result + input
        return result


class SinusoidalPositionalEncoding(nn.Module):
    """
    This layer adds sinusoidal positional embeddings to a 3D input tensor. The code has been adapted from
    `Pytorch tutorial <https://pytorch.org/tutorials/beginner/transformer_tutorial.html>`_

    Args:
        d_model (int): dimension of the input tensor
        dropout (Optional[float]): Dropout rate. Default: 0.0
        max_len (Optional[int]): Max. number of patches (or seq. length). Default: 5000
        channels_last (Optional[bool]): Channels dimension is the last in the input tensor

    Shape:
        - Input: :math:`(N, C, P)` or :math:`(N, P, C)` where :math:`N` is the batch size, :math:`C` is the embedding dimension,
            :math:`P` is the number of patches
        - Output: same shape as the input

    """

    def __init__(
        self,
        d_model: int,
        max_len: Optional[int] = 5000,
        channels_last: Optional[bool] = True,
        *args,
        **kwargs
    ) -> None:

        position_last = not channels_last

        pos_encoding = torch.zeros(max_len, d_model)
        position = torch.arange(0, max_len, dtype=torch.float).unsqueeze(1)
        div_term = torch.exp(
            torch.arange(0, d_model, 2).float() * (-math.log(10000.0) / d_model)
        )
        pos_encoding[:, 0::2] = torch.sin(position * div_term)
        pos_encoding[:, 1::2] = torch.cos(position * div_term)
        # add dummy batch dimension
        pos_encoding = pos_encoding.unsqueeze(0)  # [1 x C x P_max)

        patch_dim = -2  # patch dimension is second last (N, P, C)
        if position_last:
            pos_encoding = pos_encoding.transpose(
                1, 2
            )  # patch dimension is last (N, C, P)
            patch_dim = -1  # patch dimension is last (N, C, P)

        super().__init__()

        self.patch_dim = patch_dim
        self.register_buffer("pe", pos_encoding)

    def forward_patch_last(
        self, x, indices: Optional[Tensor] = None, *args, **kwargs
    ) -> Tensor:
        # seq_length should be the last dim
        if indices is None:
            x = x + self.pe[..., : x.shape[-1]]
        else:
            ndim = x.ndim
            repeat_size = [x.shape[0]] + [-1] * (ndim - 1)

            pe = self.pe.expand(repeat_size)
            selected_pe = torch.gather(pe, index=indices, dim=-1)
            x = x + selected_pe
        return x

    def forward_others(
        self, x, indices: Optional[Tensor] = None, *args, **kwargs
    ) -> Tensor:
        # seq_length should be the second last dim

        # @deepkyu: [fx tracing] Always `indices` is None
        # if indices is None:
        #     x = x + self.pe[..., : x.shape[-2], :]
        # else:
        #     ndim = x.ndim
        #     repeat_size = [x.shape[0]] + [-1] * (ndim - 1)

        #     pe = self.pe.expand(repeat_size)
        #     selected_pe = torch.gather(pe, index=indices, dim=-2)
        #     x = x + selected_pe

        # x = x + self.pe[..., :seq_index, :]
        if not isinstance(x, torch.fx.Proxy):
            self.last_token_num = x.shape[-2]
        x = x + self.pe[..., : self.last_token_num, :]

        return x

    def forward(self, x, indices: Optional[Tensor] = None, *args, **kwargs) -> Tensor:
        if self.patch_dim == -1:
            return self.forward_patch_last(x, indices=indices)
        else:
            return self.forward_others(x, indices=indices)

    # def profile_module(self, input: Tensor) -> Tuple[Tensor, float, float]:
    #     return input, 0.0, 0.0

    # def __repr__(self):
    #     return "{}(dropout={})".format(self.__class__.__name__, self.dropout.p)


class GlobalPool(nn.Module):
    """
    This layers applies global pooling over a 4D or 5D input tensor

    Args:
        pool_type (Optional[str]): Pooling type. It can be mean, rms, or abs. Default: `mean`
        keep_dim (Optional[bool]): Do not squeeze the dimensions of a tensor. Default: `False`

    Shape:
        - Input: :math:`(N, C, H, W)` or :math:`(N, C, D, H, W)`
        - Output: :math:`(N, C, 1, 1)` or :math:`(N, C, 1, 1, 1)` if keep_dim else :math:`(N, C)`
    """

    pool_types = ["mean", "rms", "abs"]

    def __init__(
        self,
        pool_type: Optional[str] = "mean",
        keep_dim: Optional[bool] = False,
        *args,
        **kwargs
    ) -> None:
        super().__init__()
        # if pool_type not in self.pool_types:
        #     logger.error(
        #         "Supported pool types are: {}. Got {}".format(
        #             self.pool_types, pool_type
        #         )
        #     )
        self.pool_type = pool_type
        self.keep_dim = keep_dim

    @classmethod
    def add_arguments(cls, parser: argparse.ArgumentParser):
        cls_name = "{} arguments".format(cls.__name__)
        group = parser.add_argument_group(title=cls_name, description=cls_name)
        group.add_argument(
            "--model.layer.global-pool",
            type=str,
            default="mean",
            help="Which global pooling?",
        )
        return parser

    def _global_pool(self, x: Tensor, dims: List):
        if self.pool_type == "rms":  # root mean square
            x = x**2
            x = torch.mean(x, dim=dims, keepdim=self.keep_dim)
            x = x**-0.5
        elif self.pool_type == "abs":  # absolute
            x = torch.mean(torch.abs(x), dim=dims, keepdim=self.keep_dim)
        else:
            # default is mean
            # same as AdaptiveAvgPool
            x = torch.mean(x, dim=dims, keepdim=self.keep_dim)
        return x

    def forward(self, x: Tensor) -> Tensor:
        # @deepkyu: [fx tracing] Always x.dim() == 4
        # if x.dim() == 4:
        #     dims = [-2, -1]
        # elif x.dim() == 5:
        #     dims = [-3, -2, -1]
        # else:
        #     raise NotImplementedError("Currently 2D and 3D global pooling supported")

        return self._global_pool(x, dims=(-2, -1))

    # def profile_module(self, input: Tensor) -> Tuple[Tensor, float, float]:
    #     input = self.forward(input)
    #     return input, 0.0, 0.0

    # def __repr__(self):
    #     return "{}(type={})".format(self.__class__.__name__, self.pool_type)


class Focus(nn.Module):
    """Focus width and height information into channel space."""

    def __init__(self, in_channels, out_channels, ksize=1, stride=1, act_type="silu"):
        super().__init__()
        self.conv = ConvLayer(in_channels=in_channels * 4,
                              out_channels=out_channels,
                              kernel_size=ksize,
                              stride=stride,
                              act_type=act_type)

    def forward(self, x):
        # shape of x (b,c,w,h) -> y(b,4c,w/2,h/2)
        patch_top_left = x[..., ::2, ::2]
        patch_top_right = x[..., ::2, 1::2]
        patch_bot_left = x[..., 1::2, ::2]
        patch_bot_right = x[..., 1::2, 1::2]
        x = torch.cat(
            (
                patch_top_left,
                patch_bot_left,
                patch_top_right,
                patch_bot_right,
            ),
            dim=1,
        )
        return self.conv(x)


class CSPLayer(nn.Module):
    """
    C3 in yolov5, CSP Bottleneck with 3 convolutions

    Args:
        in_channels (int): Number of input channels
        out_channels (int): Number of output channels
        n (int): Number of Bottlenecks. Default: 1
        shortcut (bool): Whether to use shortcut connections. Default: True
        expansion (float): Channel expansion factor. Default: 0.5
        depthwise (bool): Whether to use depthwise separable convolutions. Default: False
        act_type (str): Activation function type. Default: "silu"
        layer_type (str): Type of CSP layer ("csp", "csprep", or "repncsp"). Default: "csp"
    """


    def __init__(
        self,
        in_channels,
        out_channels,
        n=1,
        shortcut=True,
        expansion=0.5,
        depthwise=False,
        act_type="silu",
        layer_type: Optional[str] = "csp",
        **kwargs
    ):
        """
        Args:
            in_channels (int): input channels.
            out_channels (int): output channels.
            n (int): number of Bottlenecks. Default value: 1.
        """
        # ch_in, ch_out, number, shortcut, groups, expansion
        super().__init__()
        VALID_LAYER_TYPE = ["csp", "csprep", "repncsp"]
        assert layer_type.lower() in VALID_LAYER_TYPE, f"Invalid layer_type: '{layer_type}'. Must be one of {VALID_LAYER_TYPE}"
        hidden_channels = int(out_channels * expansion)  # hidden channels
        self.conv1 = ConvLayer(in_channels=in_channels,
                               out_channels=hidden_channels,
                               kernel_size=1,
                               stride=1, act_type=act_type)
        self.conv2 = ConvLayer(in_channels=in_channels,
                              out_channels=hidden_channels,
                              kernel_size=1,
                              stride=1, act_type=act_type)

        block_mapping = {
            "csp": (DarknetBlock, True),
            "csprep": (RepVGGBlock, False),
            "repncsp": (RepNBottleneck, True)
        }

        block, self.concat = block_mapping[layer_type.lower()]

        if self.concat:
            self.conv3 = ConvLayer(in_channels=2 * hidden_channels,
                               out_channels=out_channels,
                               kernel_size=1,
                               stride=1, act_type=act_type)
        else:
            self.conv3 = ConvLayer(in_channels=hidden_channels,
                               out_channels=out_channels,
                               kernel_size=1,
                               stride=1, act_type=act_type)

        module_list = [
            block(
                in_channels=hidden_channels,
                out_channels=hidden_channels,
                shortcut=shortcut,
                expansion=1.0,
                depthwise=depthwise,
                act_type=act_type,
                **kwargs
            )
            for _ in range(n)
        ]
        self.m = nn.Sequential(*module_list)

    def forward(self, x):
        x_1 = self.conv1(x)
        x_2 = self.conv2(x)
        x_1 = self.m(x_1)
        x = torch.cat((x_1, x_2), dim=1) if self.concat else x_1 + x_2
        return self.conv3(x)


class CSPRepLayer(nn.Module):
    def __init__(self,
                 in_channels: int,
                 out_channels: int,
                 num_blocks: int=3,
                 expansion: float=1.0,
                 bias: bool= False,
                 use_identity: Optional[bool]=True,
                 act: str="silu"):
        super(CSPRepLayer, self).__init__()
        warnings.warn(
            "CSPRepLayer is deprecated and will be removed in a future version. "
            "Please use CSPLayer with appropriate configuration instead.",
            DeprecationWarning,
            stacklevel=2
        )
        hidden_channels = int(out_channels * expansion)
        self.conv1 = ConvLayer(in_channels, hidden_channels, kernel_size=1, stride=1, bias=bias, act_type=act)
        self.conv2 = ConvLayer(in_channels, hidden_channels, kernel_size=1, stride=1, bias=bias, act_type=act)
        self.bottlenecks = nn.Sequential(*[
            RepVGGBlock(hidden_channels, hidden_channels, act_type=act, use_identity=use_identity) for _ in range(num_blocks)
        ])
        if hidden_channels != out_channels:
            self.conv3 = ConvLayer(hidden_channels, out_channels, kernel_size=1, stride=1, bias=bias, act_type=act)
        else:
            self.conv3 = nn.Identity()

    def forward(self, x):
        x_1 = self.conv1(x)
        x_1 = self.bottlenecks(x_1)
        x_2 = self.conv2(x)
        return self.conv3(x_1 + x_2)


class SPPBottleneck(nn.Module):
    """Spatial pyramid pooling layer used in YOLOv3-SPP"""

    def __init__(
        self, in_channels, out_channels, kernel_sizes=(5, 9, 13), act_type="silu"
    ):
        super().__init__()
        hidden_channels = in_channels // 2
        self.conv1 = ConvLayer(in_channels=in_channels, out_channels=hidden_channels,
                               kernel_size=1, stride=1, act_type=act_type)
        self.m = nn.ModuleList(
            [
                Pool2d(method='max', kernel_size=ks, stride=1, padding=ks // 2)
                for ks in kernel_sizes
            ]
        )
        conv2_channels = hidden_channels * (len(kernel_sizes) + 1)
        self.conv2 = ConvLayer(in_channels=conv2_channels, out_channels=out_channels,
                               kernel_size=1, stride=1, act_type=act_type)

    def forward(self, x):
        x = self.conv1(x)
        x = torch.cat([x] + [m(x) for m in self.m], dim=1)
        x = self.conv2(x)
        return x


class ShuffleV2Block(nn.Module):
    def __init__(
        self,
        in_channels: int,
        out_channels: int,
        hidden_channels: int,
        kernel_size: int,
        stride: int,
    ):
        super().__init__()
        assert stride in [1, 2], "Stride must be either 1 or 2"

        self.stride = stride
        self.in_channels = in_channels
        self.hidden_channels = hidden_channels
        self.kernel_size = kernel_size
        self.padding = kernel_size // 2

        self.out_channels = out_channels - in_channels

        self.branch_main = self._create_main_branch()
        self.branch_proj = self._create_proj_branch() if stride == 2 else None

    def _create_main_branch(self) -> nn.Sequential:
        return nn.Sequential(
            ConvLayer(self.in_channels, self.hidden_channels, 1, 1, padding=0),
            ConvLayer(self.hidden_channels, self.hidden_channels, self.kernel_size,
                      stride=self.stride, padding=self.padding, groups=self.hidden_channels, use_act=False),
            ConvLayer(self.hidden_channels, self.out_channels, 1, 1, padding=0),
        )

    def _create_proj_branch(self) -> nn.Sequential:
        return nn.Sequential(
            ConvLayer(self.in_channels, self.in_channels, self.kernel_size,
                      self.stride, padding=self.padding, groups=self.in_channels, use_act=False),
            ConvLayer(self.in_channels, self.in_channels, 1, 1, padding=0),
        )

    def forward(self, x: torch.Tensor) -> torch.Tensor:
        if self.stride == 1:
            x_proj, x = self.channel_shuffle(x)
            return torch.cat((x_proj, self.branch_main(x)), 1)
        else:
            return torch.cat((self.branch_proj(x), self.branch_main(x)), 1)

    def channel_shuffle(self, x: torch.Tensor) -> Tuple[torch.Tensor, torch.Tensor]:
        b, c, h, w = x.shape
        x = x.reshape(b * c // 2, 2, h * w)
        x = x.permute(1, 0, 2)
        x = x.reshape(2, -1, c // 2, h, w)
        return x[0], x[1]


# Newly defined because of slight difference with Bottleneck of custom.py
class DarknetBlock(nn.Module):
    # Standard bottleneck
    def __init__(
        self,
        in_channels,
        out_channels,
        shortcut=True,
        expansion=0.5,
        depthwise=False,
        act_type="silu",
    ):
        super().__init__()
        hidden_channels = int(out_channels * expansion)
        self.conv1 = ConvLayer(in_channels=in_channels, out_channels=hidden_channels,
                                kernel_size=1, stride=1, act_type=act_type)
        if depthwise:
            self.conv2 = SeparableConvLayer(in_channels=hidden_channels, out_channels=out_channels,
                                            kernel_size=3, stride=1, act_type=act_type)
        else:
            self.conv2 = ConvLayer(in_channels=hidden_channels, out_channels=out_channels,
                                    kernel_size=3, stride=1, act_type=act_type)
        self.use_add = shortcut and in_channels == out_channels

    def forward(self, x):
        y = self.conv2(self.conv1(x))
        if self.use_add:
            y = y + x
        return y


class LayerScale2d(nn.Module):
    """
        Based on timm implementation.
    """
    def __init__(self, dim: int, init_values: float = 1e-5, inplace: bool = False):
        super().__init__()
        self.inplace = inplace
        self.gamma = nn.Parameter(init_values * torch.ones(dim))

    def forward(self, x):
        gamma = self.gamma.view(1, -1, 1, 1)
        return x.mul_(gamma) if self.inplace else x * gamma


class ELAN(nn.Module):
    """
    unified ELAN structure.
    It supports ['basic', 'repncsp'] ELAN structure.
    This implementation is based on https://github.com/WongKinYiu/YOLO/blob/main/yolo/model/module.py.
    """
    def __init__(self,
                 in_channels: int,
                 out_channels: int,
                 part_channels: int,
                 process_channels: Optional[int] = None,
                 act_type: Optional[str] = None,
                 layer_type: Optional[str] = None,
                 n: Optional[int] = 1,
                 **kwargs
                 ):
        super().__init__()
        VALID_LAYER_TYPE = ["basic", "repncsp"]
        if layer_type is None:
            layer_type = "basic"
        assert layer_type.lower() in VALID_LAYER_TYPE, f"Invalid layer_type: '{layer_type}'. Must be one of {VALID_LAYER_TYPE}"


        if process_channels is None:
            process_channels = part_channels // 2

        self.conv1 = ConvLayer(in_channels, part_channels, kernel_size=1, act_type=act_type)
        if layer_type.lower() == "basic":
            self.conv2 = ConvLayer(part_channels // 2, process_channels, kernel_size=3, act_type=act_type)
        elif layer_type.lower() == "repncsp":
            self.conv2 = nn.Sequential(
                CSPLayer(part_channels // 2, process_channels, layer_type="repncsp", act_type=act_type, n=n, **kwargs),
                ConvLayer(process_channels, process_channels, kernel_size=3, padding=1, act_type=act_type)
            )

        if layer_type.lower() == "basic":
            self.conv3 = ConvLayer(process_channels, process_channels, kernel_size=3, act_type=act_type)
        elif layer_type.lower() == "repncsp":
            self.conv3 = nn.Sequential(
                CSPLayer(process_channels, process_channels, layer_type="repncsp", act_type=act_type, n=n, **kwargs),
                ConvLayer(process_channels, process_channels, kernel_size=3, padding=1, act_type=act_type)
            )
        self.conv4 = ConvLayer(part_channels + 2 * process_channels, out_channels, kernel_size=1, act_type=act_type)

    def forward(self, x: Union[Tensor, Proxy]) -> Union[Tensor, Proxy]:
        x1, x2 = self.conv1(x).chunk(2, 1)
        x3 = self.conv2(x2)
        x4 = self.conv3(x3)
        x5 = self.conv4(torch.cat([x1, x2, x3, x4], dim=1))
        return x5

class AConv(nn.Module):
    """
        Based on https://github.com/WongKinYiu/YOLO/blob/main/yolo/model/module.py

        A module that combines average pooling and convolution operations.
        Performs average pooling followed by convolution with optional activation.

        Args:
            in_channels (int): Number of input channels
            out_channels (int): Number of output channels
            kernel_size (int, optional): Kernel size for convolution. Default: 3
            stride (int, optional): Stride for convolution. Default: 2
            pool_kernel_size (int, optional): Kernel size for average pooling. Default: 2
            pool_stride (int, optional): Stride for average pooling. Default: 1
            act_type (str, optional): Activation function type. Default: None
    """
    def __init__(
        self,
        in_channels: int,
        out_channels: int,
        kernel_size: int = 3,
        stride: int = 2,
        pool_kernel_size: int = 2,
        pool_stride: int = 1,
        act_type: Optional[str] = None,
    ) -> None:
        """
        Args:
            x (Union[Tensor, Proxy]): Input tensor

        Returns:
            Union[Tensor, Proxy]: Output tensor after pooling and convolution
        """
        super().__init__()

        self.layers = nn.Sequential(
            nn.AvgPool2d(
                kernel_size=pool_kernel_size,
                stride=pool_stride
            ),
            ConvLayer(
                in_channels=in_channels,
                out_channels=out_channels,
                kernel_size=kernel_size,
                stride=stride,
                act_type=act_type
            )
        )

    def forward(self, x: Union[Tensor, Proxy]) -> Union[Tensor, Proxy]:
        return self.layers(x)

    def __repr__(self) -> str:
        return f"{self.__class__.__name__}{self.layers}"


class SPPCSPLayer(nn.Module):
    """
        Based on https://github.com/WongKinYiu/YOLO/blob/main/yolo/model/module.py
    """
    def __init__(
        self,
        in_channels: int,
        out_channels: int,
        kernel_sizes: Tuple[int] = (5, 9, 13),
        expansion: float = 0.5,
        act_type: str = "silu",

    ):
        super().__init__()
        hidden_channels = int(2 * out_channels * expansion)
        self.pre_conv = nn.Sequential(
            ConvLayer(in_channels, hidden_channels, kernel_size=1, act_type=act_type),
            ConvLayer(hidden_channels, hidden_channels, kernel_size=3, act_type=act_type),
            ConvLayer(hidden_channels, hidden_channels, kernel_size=1, act_type=act_type),
        )
        self.short_conv = ConvLayer(in_channels, hidden_channels, kernel_size=1, act_type=act_type)
        self.paddings = [auto_pad(kernel_size) for kernel_size in kernel_sizes]
        self.pools = nn.ModuleList([nn.MaxPool2d(kernel_size=kernel_size, stride=1, padding=padding) for kernel_size, padding in zip(kernel_sizes, self.paddings)])
        self.post_conv = nn.Sequential(*[ConvLayer(4 * hidden_channels, hidden_channels, kernel_size=1, act_type=act_type),
                                         ConvLayer(hidden_channels, hidden_channels, kernel_size=3, act_type=act_type)])
        self.merge_conv = ConvLayer(2 * hidden_channels, out_channels, kernel_size=1, act_type=act_type)

    def forward(self, x: Union[Tensor, Proxy]) -> Union[Tensor, Proxy]:
        features = [self.pre_conv(x)]
        for pool in self.pools:
            features.append(pool(features[-1]))
        features = torch.cat(features, dim=1)
        y1 = self.post_conv(features)
        y2 = self.short_conv(x)
        y = torch.cat((y1, y2), dim=1)
        return self.merge_conv(y)


class SPPELAN(nn.Module):
    """
    SPPELAN module cpmprising multiple pooling and convolution layers.
    """
    def __init__(
        self,
        in_channels: int,
        out_channels: int,
        hidden_channels: Optional[int] = None,
        act_type: Optional[str] = "silu"
    ):
        super(SPPELAN, self).__init__()
        hidden_channels = hidden_channels or out_channels // 2

        self.conv1 = ConvLayer(in_channels, hidden_channels, kernel_size=1, act_type=act_type)
        self.pools = nn.ModuleList([nn.MaxPool2d(kernel_size=5, stride=1, padding=auto_pad(kernel_size=5)) for _ in range(3)])
        self.conv5 = ConvLayer(4 * hidden_channels, out_channels, kernel_size=1, act_type=act_type)

    def forward(self, x: Union[Tensor, Proxy]) -> Union[Tensor, Proxy]:
        features = [self.conv1(x)]
        for pool in self.pools:
            features.append(pool(features[-1]))
        return self.conv5(torch.cat(features, dim=1))


class Anchor2Vec(nn.Module):
    """
        This implementation is based on https://github.com/WongKinYiu/YOLO/blob/main/yolo/model/module.py.
    """
    def __init__(self,
                 reg_max: int=16):
        super().__init__()
        reverse_reg = torch.arange(reg_max, dtype=torch.float32).view(1, reg_max, 1, 1, 1)
        self.anchor2vec = nn.Conv3d(in_channels=reg_max, out_channels=1, kernel_size=1, bias=False)
        self.anchor2vec.weight = nn.Parameter(reverse_reg, requires_grad=False)

    def forward(self, x: Union[Tensor, Proxy]) -> Union[Tensor, Proxy]:
        """
        Args:
            x (Tensor): Input tensor of shape (batch_size, channels, height, width)

        Returns:
            Tuple[Tensor, Tensor]: Tuple of (anchor_tensor, vector_tensor)
            where anchor_tensor has shape (batch_size, r, 4, height, width)
            and vector_tensor has shape (batch_size, height, width)
        """
        batch_size, channel_size, height, width = x.shape
        reg_channel = channel_size // 4
        predictions = 4 # Number of predictions per anchor
        anchor_x = x.view(batch_size, reg_channel, predictions, height, width)
        vector_x = self.anchor2vec(anchor_x.softmax(dim=1))[:, 0]
        return anchor_x, vector_x<|MERGE_RESOLUTION|>--- conflicted
+++ resolved
@@ -211,11 +211,7 @@
         self.groups = groups
         self.conv1 = ConvLayer(in_channels, out_channels, kernel_size, groups=groups, use_act=False)
         self.conv2 = ConvLayer(in_channels, out_channels, 1, groups=groups, use_act=False)
-<<<<<<< HEAD
-        self.rbr_identity = nn.BatchNorm2d(num_features=in_channels) if use_identity and out_channels == in_channels else None
-=======
         self.rbr_identity = nn.BatchNorm2d(num_features=in_channels) if use_identity and out_channels == in_channels else nn.Identity()
->>>>>>> 16ebe6c3
 
         assert act_type in ACTIVATION_REGISTRY
         self.act = ACTIVATION_REGISTRY[act_type]()
