--- conflicted
+++ resolved
@@ -995,7 +995,36 @@
         return x.mul_(gamma) if self.inplace else x * gamma
 
 
-<<<<<<< HEAD
+class ELAN(nn.Module):
+    """
+    basic ELAN structure.
+    This implementation is based on https://github.com/WongKinYiu/YOLO/blob/main/yolo/model/module.py.
+    """
+    def __init__(self,
+                 in_channels: int,
+                 out_channels: int,
+                 part_channels: int,
+                 process_channels: Optional[int] = None,
+                 act_type: Optional[str] = None,
+                 ):
+        super().__init__()
+
+        if process_channels is None:
+            process_channels = part_channels // 2
+
+        self.conv1 = ConvLayer(in_channels, part_channels, kernel_size=1, act_type=act_type)
+        self.conv2 = ConvLayer(part_channels // 2, process_channels, kernel_size=3, act_type=act_type)
+        self.conv3 = ConvLayer(process_channels, process_channels, kernel_size=3, act_type=act_type)
+        self.conv4 = ConvLayer(part_channels + 2 * process_channels, out_channels, kernel_size=1, act_type=act_type)
+
+    def forward(self, x: Union[Tensor, Proxy]) -> Union[Tensor, Proxy]:
+        x1, x2 = self.conv1(x).chunk(2, 1)
+        x3 = self.conv2(x2)
+        x4 = self.conv3(x3)
+        x5 = self.conv4(torch.cat([x1, x2, x3, x4], dim=1))
+        return x5
+
+
 class SPPCSPLayer(nn.Module):
     """
         Based on https://github.com/WongKinYiu/YOLO/blob/main/yolo/model/module.py
@@ -1056,34 +1085,4 @@
         features = [self.conv1(x)]
         for pool in self.pools:
             features.append(pool(features[-1]))
-        return self.conv5(torch.cat(features, dim=1))
-=======
-class ELAN(nn.Module):
-    """
-    basic ELAN structure.
-    This implementation is based on https://github.com/WongKinYiu/YOLO/blob/main/yolo/model/module.py.
-    """
-    def __init__(self,
-                 in_channels: int,
-                 out_channels: int,
-                 part_channels: int,
-                 process_channels: Optional[int] = None,
-                 act_type: Optional[str] = None,
-                 ):
-        super().__init__()
-
-        if process_channels is None:
-            process_channels = part_channels // 2
-
-        self.conv1 = ConvLayer(in_channels, part_channels, kernel_size=1, act_type=act_type)
-        self.conv2 = ConvLayer(part_channels // 2, process_channels, kernel_size=3, act_type=act_type)
-        self.conv3 = ConvLayer(process_channels, process_channels, kernel_size=3, act_type=act_type)
-        self.conv4 = ConvLayer(part_channels + 2 * process_channels, out_channels, kernel_size=1, act_type=act_type)
-
-    def forward(self, x: Union[Tensor, Proxy]) -> Union[Tensor, Proxy]:
-        x1, x2 = self.conv1(x).chunk(2, 1)
-        x3 = self.conv2(x2)
-        x4 = self.conv3(x3)
-        x5 = self.conv4(torch.cat([x1, x2, x3, x4], dim=1))
-        return x5
->>>>>>> a39aafff
+        return self.conv5(torch.cat(features, dim=1))