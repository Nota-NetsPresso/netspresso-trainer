from typing import Callable, Dict

from .custom.image_proc import (
    AutoAugment,
    CenterCrop,
    ColorJitter,
    HSVJitter,
    Pad,
    PoseTopDownAffine,
    RandomCrop,
    RandomErasing,
    RandomHorizontalFlip,
    RandomResize,
    RandomResizedCrop,
    RandomVerticalFlip,
    Resize,
    TrivialAugmentWide,
)
from .custom.mixing import Mixing
from .custom.mosaic import MosaicDetection

TRANSFORM_DICT: Dict[str, Callable] = {
    'centercrop': CenterCrop,
    'colorjitter': ColorJitter,
    'pad': Pad,
    'randomcrop': RandomCrop,
    'randomresizedcrop': RandomResizedCrop,
    'randomhorizontalflip': RandomHorizontalFlip,
    'randomresize': RandomResize,
    'randomverticalflip': RandomVerticalFlip,
    'randomerasing': RandomErasing,
    'resize': Resize,
    'mixing': Mixing,
    'mosaicdetection': MosaicDetection,
    'trivialaugmentwide': TrivialAugmentWide,
    'autoaugment': AutoAugment,
    'hsvjitter': HSVJitter,
<<<<<<< HEAD
=======
    'posetopdownaffine': PoseTopDownAffine,
>>>>>>> e5fe8b1a
}<|MERGE_RESOLUTION|>--- conflicted
+++ resolved
@@ -35,8 +35,5 @@
     'trivialaugmentwide': TrivialAugmentWide,
     'autoaugment': AutoAugment,
     'hsvjitter': HSVJitter,
-<<<<<<< HEAD
-=======
     'posetopdownaffine': PoseTopDownAffine,
->>>>>>> e5fe8b1a
 }