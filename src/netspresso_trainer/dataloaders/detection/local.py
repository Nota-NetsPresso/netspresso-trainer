import os
from functools import partial
from multiprocessing.pool import ThreadPool
from pathlib import Path
from typing import List

import numpy as np
import PIL.Image as Image
import torch
import torch.distributed as dist
from loguru import logger
from omegaconf import OmegaConf

from ..base import BaseCustomDataset

ID2LABEL_FILENAME = "id2label.json"
TEMP_COCO_LABEL_FILE = "data/detection/coco.yaml"


def exist_name(candidate, folder_iterable):
    try:
        return list(filter(lambda x: candidate[0] in x, folder_iterable))[0]
    except IndexError:
        return list(filter(lambda x: candidate[1] in x, folder_iterable))[0]


def get_label(label_file: Path):
    target = Path(label_file).read_text()

    if target == '': # target label can be empty string
        target_array = np.zeros((0, 5))
    else:
        try:
            target_array = np.array([list(map(float, box.split(' '))) for box in target.split('\n') if box.strip()])
        except ValueError as e:
            print(target)
            raise e

    label, boxes = target_array[:, 0], target_array[:, 1:]
    label = label[..., np.newaxis]
    return label, boxes


class DetectionCustomDataset(BaseCustomDataset):

    def __init__(self, conf_data, conf_augmentation, model_name, idx_to_class,
                 split, samples, transform=None, with_label=True, **kwargs):
        super(DetectionCustomDataset, self).__init__(
            conf_data, conf_augmentation, model_name, idx_to_class,
            split, samples, transform, with_label, **kwargs
        )

    @staticmethod
    def xywhn2xyxy(original: np.ndarray, w: int, h: int, padw=0, padh=0):
        converted = original.copy()
        # left, top (lt)
        converted[..., 0] = w * (original[..., 0] - original[..., 2] / 2) + padw
        converted[..., 1] = h * (original[..., 1] - original[..., 3] / 2) + padh
        # right, bottom (rb)
        converted[..., 2] = w * (original[..., 0] + original[..., 2] / 2) + padw
        converted[..., 3] = h * (original[..., 1] + original[..., 3] / 2) + padh
        return converted

    def cache_dataset(self, sampler, distributed):
        if (not distributed) or (distributed and dist.get_rank() == 0):
            logger.info(f'Caching | Loading samples of {self.mode} to memory... This can take minutes.')

        def _load(i, samples):
            image = Image.open(Path(samples[i]['image'])).convert('RGB')
            label = self.samples[i]['label']
            if label is not None:
                label = get_label(Path(label))
            return i, image, label

        num_threads = 8 # TODO: Compute appropriate num_threads
        load_imgs = ThreadPool(num_threads).imap(
            partial(_load, samples=self.samples),
            sampler
        )
        for i, image, label in load_imgs:
            self.samples[i]['image'] = image
            self.samples[i]['label'] = label

        self.cache = True

    def __getitem__(self, index):
        if self.cache:
            img = self.samples[index]['image']
            ann = self.samples[index]['label']
        else:
            img = Image.open(self.samples[index]['image']).convert('RGB')
            ann_path = Path(self.samples[index]['label']) if self.samples[index]['label'] is not None else None
            ann = get_label(Path(ann_path)) if ann_path is not None else None

<<<<<<< HEAD
        if ann_path is None:
            out = self.transform(image=img)
            return {'pixel_values': out['image'], 'name': img_path.name, 'org_img': org_img, 'org_shape': (h, w)}
=======
        w, h = img.size
>>>>>>> e5fe8b1a

        outputs = {}
        outputs.update({'indices': index})
        if ann is None:
            out = self.transform(image=img)
            outputs.update({'pixel_values': out['image'], 'org_shape': (h, w)})
            return outputs

        label, boxes_yolo = ann
        boxes = self.xywhn2xyxy(boxes_yolo, w, h)

        out = self.transform(image=img, label=label, bbox=boxes, dataset=self)
        # Remove
        mask = np.minimum(out['bbox'][:, 2] - out['bbox'][:, 0], out['bbox'][:, 3] - out['bbox'][:, 1]) > 1
        out['bbox'] = out['bbox'][mask]
        out['label'] = torch.as_tensor(out['label'].ravel(), dtype=torch.int64)
        out['label'] = out['label'][mask]
        outputs.update({'pixel_values': out['image'], 'bbox': out['bbox'],
                        'label': out['label']})

        outputs.update({'indices': index})
        if self._split in ['train', 'training']:
            return outputs

        assert self._split in ['val', 'valid', 'test']
        outputs.update({'org_shape': (h, w)})
        return outputs

    def pull_item(self, index):
        img_path = Path(self.samples[index]['image'])
        ann_path = Path(self.samples[index]['label']) if 'label' in self.samples[index] else None
        img = Image.open(str(img_path)).convert('RGB')

        org_img = img.copy()
        w, h = img.size
        if ann_path is None:
            return org_img, np.zeros(0, 1), np.zeros(0, 5)

        label, boxes_yolo = get_label(Path(ann_path))
        boxes = self.xywhn2xyxy(boxes_yolo, w, h)

        return org_img, label, boxes
<|MERGE_RESOLUTION|>--- conflicted
+++ resolved
@@ -92,13 +92,7 @@
             ann_path = Path(self.samples[index]['label']) if self.samples[index]['label'] is not None else None
             ann = get_label(Path(ann_path)) if ann_path is not None else None
 
-<<<<<<< HEAD
-        if ann_path is None:
-            out = self.transform(image=img)
-            return {'pixel_values': out['image'], 'name': img_path.name, 'org_img': org_img, 'org_shape': (h, w)}
-=======
         w, h = img.size
->>>>>>> e5fe8b1a
 
         outputs = {}
         outputs.update({'indices': index})
@@ -119,7 +113,6 @@
         outputs.update({'pixel_values': out['image'], 'bbox': out['bbox'],
                         'label': out['label']})
 
-        outputs.update({'indices': index})
         if self._split in ['train', 'training']:
             return outputs
 
