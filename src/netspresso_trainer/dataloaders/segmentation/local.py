--- conflicted
+++ resolved
@@ -59,13 +59,7 @@
             img = Image.open(Path(img_path)).convert('RGB')
             label = Image.open(Path(ann_path)).convert(self.label_image_mode) if ann_path is not None else None
 
-<<<<<<< HEAD
-        if ann_path is None:
-            out = self.transform(image=img)
-            return {'pixel_values': out['image'], 'name': img_path.name, 'org_img': org_img, 'org_shape': (h, w)}
-=======
         w, h = img.size
->>>>>>> e5fe8b1a
 
         outputs = {}
         outputs.update({'indices': index})
@@ -90,17 +84,10 @@
         if 'pidnet' in self.model_name:
             edge = generate_edge(np.array(mask))
             out = self.transform(image=img, mask=mask, edge=edge)
-<<<<<<< HEAD
-            outputs.update({'pixel_values': out['image'], 'labels': out['mask'], 'edges': out['edge'].float(), 'name': img_path.name})
-        else:
-            out = self.transform(image=img, mask=mask)
-            outputs.update({'pixel_values': out['image'], 'labels': out['mask'], 'name': img_path.name})
-=======
             outputs.update({'pixel_values': out['image'], 'labels': out['mask'], 'edges': out['edge'].float()})
         else:
             out = self.transform(image=img, mask=mask)
             outputs.update({'pixel_values': out['image'], 'labels': out['mask']})
->>>>>>> e5fe8b1a
 
         outputs.update({'indices': index})
         if self._split in ['train', 'training']:
