--- conflicted
+++ resolved
@@ -4,204 +4,6 @@
 from .base import TrainingLogger
 
 
-<<<<<<< HEAD
-START_EPOCH_ZERO_OR_ONE = 1
-
-class TrainingLogger():
-    def __init__(
-        self,
-        conf,
-        task: Literal['classification', 'segmentation', 'detection'],
-        model: str,
-        class_map: Dict[int, str],
-        step_per_epoch: int,
-        num_sample_images: int,
-        result_dir: Union[Path, str],
-        epoch: Optional[int] = None,
-    ) -> None:
-        super(TrainingLogger, self).__init__()
-        self.conf = conf
-        self.task: str = task
-        self.model: str = model
-        self.class_map: Dict = class_map
-        self.epoch = epoch
-        self.num_sample_images = num_sample_images
-
-        self.project_id = conf.logging.project_id if conf.logging.project_id is not None else f"{self.task}_{self.model}"
-
-        self._result_dir = result_dir
-        OmegaConf.save(config=self.conf, f=(result_dir / "hparams.yaml"))
-
-        self.use_tensorboard: bool = self.conf.logging.tensorboard
-        self.use_csvlogger: bool = self.conf.logging.csv
-        self.use_imagesaver: bool = self.conf.logging.image
-        self.use_stdout: bool = self.conf.logging.stdout
-        self.use_netspresso: bool = False  # TODO: NetsPresso training board
-
-        self.csv_logger: Optional[BaseCSVLogger] = \
-            CSV_LOGGER[task](model=model, result_dir=self._result_dir) if self.use_csvlogger else None
-        self.image_saver: Optional[ImageSaver] = \
-            ImageSaver(model=model, result_dir=self._result_dir) if self.use_imagesaver else None
-        self.tensorboard_logger: Optional[TensorboardLogger] = \
-            TensorboardLogger(task=task, model=model, result_dir=self._result_dir,
-                              step_per_epoch=step_per_epoch, num_sample_images=num_sample_images) if self.use_tensorboard else None
-        self.stdout_logger: Optional[StdOutLogger] = \
-            StdOutLogger(task=task, model=model, total_epochs=conf.training.epochs, result_dir=self._result_dir) if self.use_stdout else None
-
-        self.netspresso_api_client = None
-        if self.use_netspresso:
-            from loggers.netspresso import ModelSearchServerHandler
-            self.netspresso_api_client: Optional[ModelSearchServerHandler] = ModelSearchServerHandler(task=task, model=model)
-
-        if task in VISUALIZER:
-            pallete = conf.data.pallete if 'pallete' in conf.data else None
-            self.label_converter = VISUALIZER[task](class_map=class_map, pallete=pallete)
-
-    @property
-    def result_dir(self):
-        return self._result_dir
-
-    def update_epoch(self, epoch: int):
-        self.epoch = epoch
-        if self.use_csvlogger:
-            self.csv_logger.epoch = self.epoch
-        if self.use_imagesaver:
-            self.image_saver.epoch = self.epoch
-        if self.use_tensorboard:
-            self.tensorboard_logger.epoch = self.epoch
-        if self.use_stdout:
-            self.stdout_logger.epoch = self.epoch
-        if self.use_netspresso:
-            self.netspresso_api_client.epoch = self.epoch
-
-    @staticmethod
-    def _to_numpy(tensor: torch.Tensor):
-        return tensor.detach().cpu().numpy()
-
-    def _convert_scalar_as_readable(self, scalar_dict: Dict):
-        for k, v in scalar_dict.items():
-            if isinstance(v, (np.ndarray, float, int)):
-                pass
-                continue
-            if isinstance(v, torch.Tensor):
-                v_new = v.detach().cpu().numpy()
-                scalar_dict.update({k: v_new})
-                continue
-            if isinstance(v, AverageMeter):
-                v_new = v.avg
-                scalar_dict.update({k: v_new})
-                continue
-            raise TypeError(f"Unsupported type for {k}!!! Current type: {type(v)}")
-        return scalar_dict
-
-    def _convert_imagedict_as_readable(self, images_dict: Dict):
-        assert 'images' in images_dict
-        image_new: np.ndarray = magic_image_handler(images_dict['images'])
-        image_new = image_new.astype(np.uint8)
-        images_dict.update({'images': image_new[:self.num_sample_images]})
-        for k, v in images_dict.items():
-            if k == 'images':
-                continue
-
-            # target, pred, bg_gt
-            v = v[:self.num_sample_images]
-            v_new: np.ndarray = magic_image_handler(
-                self.label_converter(v, images=images_dict['images']))
-            v_new = v_new.astype(np.uint8)
-            images_dict.update({k: v_new})
-        return images_dict
-
-    def _convert_images_as_readable(self, images_dict_or_list: Union[Dict, List]):
-        if isinstance(images_dict_or_list, list):
-            images_list = images_dict_or_list
-
-            if len(images_list) == 0:
-                return None
-
-            images_dict = {}
-            for minibatch in images_list:
-                minibatch: Dict = self._convert_imagedict_as_readable(minibatch)
-                for k_batch, v_batch in minibatch.items():
-                    if k_batch in images_dict:
-                        images_dict[k_batch] = np.concatenate((images_dict[k_batch], v_batch), axis=0)
-                        continue
-                    images_dict[k_batch] = v_batch
-
-            return images_dict
-
-        if isinstance(images_dict_or_list, dict):
-            images_dict = images_dict_or_list
-            images_dict = self._convert_imagedict_as_readable(images_dict)
-            return images_dict
-
-        raise TypeError(f"Unsupported type for image logger!!! Current type: {type(images_dict_or_list)}")
-
-    def log(self, train_losses, train_metrics, valid_losses=None, valid_metrics=None,
-            train_images=None, valid_images=None, learning_rate=None, elapsed_time=None):
-        train_losses = self._convert_scalar_as_readable(train_losses)
-        train_metrics = self._convert_scalar_as_readable(train_metrics)
-
-        if valid_losses is not None:
-            valid_losses = self._convert_scalar_as_readable(valid_losses)
-        if valid_metrics is not None:
-            valid_metrics = self._convert_scalar_as_readable(valid_metrics)
-        if train_images is not None:
-            train_images = self._convert_images_as_readable(train_images)
-        if valid_images is not None:
-            valid_images = self._convert_images_as_readable(valid_images)
-
-        if self.use_csvlogger:
-            self.csv_logger(
-                train_losses=train_losses,
-                train_metrics=train_metrics,
-                valid_losses=valid_losses,
-                valid_metrics=valid_metrics
-            )
-        if self.use_imagesaver:
-            self.image_saver(
-                train_images=train_images,
-                valid_images=valid_images
-            )
-        if self.use_tensorboard:
-            self.tensorboard_logger(
-                train_losses=train_losses,
-                train_metrics=train_metrics,
-                valid_losses=valid_losses,
-                valid_metrics=valid_metrics,
-                train_images=train_images,
-                valid_images=valid_images,
-                learning_rate=learning_rate,
-                elapsed_time=elapsed_time
-            )
-        if self.use_stdout:
-            self.stdout_logger(
-                train_losses=train_losses,
-                train_metrics=train_metrics,
-                valid_losses=valid_losses,
-                valid_metrics=valid_metrics,
-                learning_rate=learning_rate,
-                elapsed_time=elapsed_time
-            )
-        if self.use_netspresso:
-            # TODO: async handler if it takes much more time
-            self.netspresso_api_client(
-                train_losses=train_losses,
-                train_metrics=train_metrics,
-                valid_losses=valid_losses,
-                valid_metrics=valid_metrics,
-                learning_rate=learning_rate,
-                elapsed_time=elapsed_time
-            )
-
-    def log_end_of_traning(self, final_metrics=None):
-        if final_metrics is None:
-            final_metrics = {}
-        if self.use_tensorboard:
-            self.tensorboard_logger.log_hparams(self.conf, final_metrics=final_metrics)
-
-
-=======
->>>>>>> e5fe8b1a
 def build_logger(conf, task: str, model_name: str, step_per_epoch: int, class_map: Dict[int, str], num_sample_images: int, result_dir: Union[Path, str], epoch: Optional[int] = None):
     training_logger = TrainingLogger(conf,
                                      task=task, model=model_name,
