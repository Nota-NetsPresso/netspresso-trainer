from typing import Dict

import torch
import torch.nn as nn
import torch.nn.functional as F

__all__ = ['PIDNetCrossEntropy', 'BoundaryLoss']

IGNORE_INDEX_NONE_VALUE = -100

NUM_OUTPUTS = 2
BALANCE_WEIGHTS = [0.4, 1.0]

OHEMTHRES = 0.9
OHEMKEEP = 131072


class PIDNetCrossEntropy(nn.Module):
    def __init__(self, ignore_index=IGNORE_INDEX_NONE_VALUE, weight=None):
        super(PIDNetCrossEntropy, self).__init__()
        self.ignore_index = ignore_index
        self.loss_fn = nn.CrossEntropyLoss(
            weight=weight,
            ignore_index=ignore_index
        )
        self.boundary_aware = False

    def _forward(self, out: torch.Tensor, target: torch.Tensor):

        return self.loss_fn(out, target)

    def forward(self, out: Dict, target: Dict):
        target = target['target']

        if self.boundary_aware:
            pred, extra_d = out['pred'], out['extra_d']
            filler = torch.ones_like(target) * self.ignore_index
            bd_label = torch.where(torch.sigmoid(extra_d[:, 0, :, :]) > 0.8, target, filler)
            return self._forward(pred, bd_label)

        pred, extra_p = out['pred'], out['extra_p']
        score = [extra_p, pred]
        return sum([w * self._forward(x, target) for (w, x) in zip(BALANCE_WEIGHTS, score)])

class PIDNetBoundaryAwareCrossEntropy(PIDNetCrossEntropy):
    def __init__(self, ignore_index=IGNORE_INDEX_NONE_VALUE, weight=None):
        super().__init__(ignore_index, weight)
        self.boundary_aware = True

# class OhemCrossEntropy(nn.Module):
#     def __init__(self, ignore_label=-1, thres=0.7, min_kept=100000, weight=None):
#         super(OhemCrossEntropy, self).__init__()
#         self.thresh = thres
#         self.min_kept = max(1, min_kept)
#         self.ignore_label = ignore_label
#         self.criterion = nn.CrossEntropyLoss(
#             weight=weight,
#             ignore_index=ignore_label,
#             reduction='none'
#         )

#     def _ce_forward(self, score, target):

#         loss = self.criterion(score, target)

#         return loss

#     def _ohem_forward(self, score, target, **kwargs):

#         pred = F.softmax(score, dim=1)
#         pixel_losses = self.criterion(score, target).contiguous().view(-1)
#         mask = target.contiguous().view(-1) != self.ignore_label

#         tmp_target = target.clone()
#         tmp_target[tmp_target == self.ignore_label] = 0
#         pred = pred.gather(1, tmp_target.unsqueeze(1))
#         pred, ind = pred.contiguous().view(-1,)[mask].contiguous().sort()
#         min_value = pred[min(self.min_kept, pred.numel() - 1)]
#         threshold = max(min_value, self.thresh)

#         pixel_losses = pixel_losses[mask][ind]
#         pixel_losses = pixel_losses[pred < threshold]
#         return pixel_losses.mean()

#     def forward(self, score, target):

#         if not (isinstance(score, list) or isinstance(score, tuple)):
#             score = [score]

#         balance_weights = BALANCE_WEIGHTS
#         sb_weights = SB_WEIGHTS
#         if len(balance_weights) == len(score):
#             functions = [self._ce_forward] * \
#                 (len(balance_weights) - 1) + [self._ohem_forward]
#             return sum([
#                 w * func(x, target)
#                 for (w, x, func) in zip(balance_weights, score, functions)
#             ])

#         elif len(score) == 1:
#             return sb_weights * self._ohem_forward(score[0], target)

#         else:
#             raise ValueError("lengths of prediction and target are not identical!")


class BoundaryLoss(nn.Module):
    def __init__(self):
        super(BoundaryLoss, self).__init__()

    @staticmethod
    def weighted_bce(bd_pre, target):
        n, c, h, w = bd_pre.size()
        log_p = bd_pre.permute(0, 2, 3, 1).contiguous().view(1, -1)
        target_t = target.view(1, -1)

        pos_index = (target_t == 1)
        neg_index = (target_t == 0)

        weight = torch.zeros_like(log_p)
        pos_num = pos_index.sum()
        neg_num = neg_index.sum()
        sum_num = pos_num + neg_num
        weight[pos_index] = neg_num * 1.0 / sum_num
        weight[neg_index] = pos_num * 1.0 / sum_num

        loss = F.binary_cross_entropy_with_logits(log_p, target_t, weight, reduction='mean')

        return loss

    def forward(self, out: Dict, target: Dict) -> torch.Tensor:
        bd_gt = target['bd_gt']
        extra_d = out['extra_d']
        return self.weighted_bce(extra_d, bd_gt)


class PIDNetLoss(nn.Module):
<<<<<<< HEAD
    def __init__(self, ignore_index=IGNORE_INDEX_NONE_VALUE, weight=None):
=======
    def __init__(self, ignore_index=IGNORE_INDEX_NONE_VALUE, weight=None, **kwargs):
>>>>>>> e5fe8b1a
        super().__init__()

        self.cross_entropy_loss = PIDNetCrossEntropy(ignore_index=ignore_index)
        self.boundary_loss = BoundaryLoss()
        self.cross_entropy_with_boundary = PIDNetBoundaryAwareCrossEntropy(ignore_index=ignore_index)

    def forward(self, out: Dict, target: Dict):

        cross_entropy_loss = self.cross_entropy_loss(out, target)
        boundary_loss = self.boundary_loss(out, target)
        cross_entropy_loss_with_boundary = self.cross_entropy_with_boundary(out, target)

        # TODO: return as dict
        loss = cross_entropy_loss + 20 * boundary_loss + cross_entropy_loss_with_boundary
        return loss<|MERGE_RESOLUTION|>--- conflicted
+++ resolved
@@ -135,11 +135,7 @@
 
 
 class PIDNetLoss(nn.Module):
-<<<<<<< HEAD
-    def __init__(self, ignore_index=IGNORE_INDEX_NONE_VALUE, weight=None):
-=======
     def __init__(self, ignore_index=IGNORE_INDEX_NONE_VALUE, weight=None, **kwargs):
->>>>>>> e5fe8b1a
         super().__init__()
 
         self.cross_entropy_loss = PIDNetCrossEntropy(ignore_index=ignore_index)
