--- conflicted
+++ resolved
@@ -21,11 +21,7 @@
 
 
 class SigmoidFocalLoss(nn.Module):
-<<<<<<< HEAD
-    def __init__(self, alpha, gamma):
-=======
     def __init__(self, alpha, gamma, **kwargs):
->>>>>>> e5fe8b1a
         super(SigmoidFocalLoss, self).__init__()
         self.alpha = alpha
         self.gamma = gamma
