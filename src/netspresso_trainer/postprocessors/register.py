--- conflicted
+++ resolved
@@ -11,8 +11,5 @@
     'anchor_free_decoupled_head': DetectionPostprocessor,
     'pidnet': SegmentationPostprocessor,
     'anchor_decoupled_head': DetectionPostprocessor,
-<<<<<<< HEAD
-=======
     'rtmcc': PoseEstimationPostprocessor,
->>>>>>> e5fe8b1a
 }