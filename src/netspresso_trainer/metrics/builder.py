from typing import Any, Dict

import torch

from .registry import PHASE_LIST, TASK_METRIC


class MetricFactory:
    def __init__(self, task, conf_model, **kwargs) -> None:
        self.task = task
        self.conf_model = conf_model

        assert self.task in TASK_METRIC
        self.metric_cls = TASK_METRIC[self.task]

        # TODO: This code assumes there is only one loss module. Fix here later.
        if hasattr(conf_model.losses[0], 'ignore_index'):
            kwargs['ignore_index'] = conf_model.losses[0].ignore_index
        self.metrics = {phase: self.metric_cls(**kwargs) for phase in PHASE_LIST}

    def reset_values(self):
<<<<<<< HEAD
        self._clear_epoch_start()

    def calc(self, pred: torch.Tensor, target: torch.Tensor, phase='train', **kwargs: Any) -> None:
        self.__call__(pred=pred, target=target, phase=phase, **kwargs)

    def __call__(self, pred: torch.Tensor, target: torch.Tensor, phase: str, **kwargs: Any) -> None:
        if len(pred) == 0: # Removed dummy batch has 0 len
            return
        metric_result_dict = self.metric_fn.calibrate(pred, target)
=======
        for phase in PHASE_LIST:
            [meter.reset() for _, meter in self.metrics[phase].metric_meter.items()]

    def update(self, pred: torch.Tensor, target: torch.Tensor, phase: str, **kwargs: Any) -> None:
        if len(pred) == 0: # Removed dummy batch has 0 len
            return
>>>>>>> e5fe8b1a
        phase = phase.lower()
        self.metrics[phase].calibrate(pred, target)

    def result(self, phase='train'):
        return {metric_name: meter.avg for metric_name, meter in self.metrics[phase].metric_meter.items()}

    @property
    def metric_names(self):
        return self.metrics[list(self.metrics.keys())[0]].metric_names

    @property
    def primary_metric(self):
        return self.metrics[list(self.metrics.keys())[0]].primary_metric


def build_metrics(task: str, conf_model, **kwargs) -> MetricFactory:
    metric_handler = MetricFactory(task, conf_model, **kwargs)
    return metric_handler<|MERGE_RESOLUTION|>--- conflicted
+++ resolved
@@ -19,24 +19,12 @@
         self.metrics = {phase: self.metric_cls(**kwargs) for phase in PHASE_LIST}
 
     def reset_values(self):
-<<<<<<< HEAD
-        self._clear_epoch_start()
-
-    def calc(self, pred: torch.Tensor, target: torch.Tensor, phase='train', **kwargs: Any) -> None:
-        self.__call__(pred=pred, target=target, phase=phase, **kwargs)
-
-    def __call__(self, pred: torch.Tensor, target: torch.Tensor, phase: str, **kwargs: Any) -> None:
-        if len(pred) == 0: # Removed dummy batch has 0 len
-            return
-        metric_result_dict = self.metric_fn.calibrate(pred, target)
-=======
         for phase in PHASE_LIST:
             [meter.reset() for _, meter in self.metrics[phase].metric_meter.items()]
 
     def update(self, pred: torch.Tensor, target: torch.Tensor, phase: str, **kwargs: Any) -> None:
         if len(pred) == 0: # Removed dummy batch has 0 len
             return
->>>>>>> e5fe8b1a
         phase = phase.lower()
         self.metrics[phase].calibrate(pred, target)
 
