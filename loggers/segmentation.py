--- conflicted
+++ resolved
@@ -2,10 +2,7 @@
 import torch
 
 from loggers.base import BaseCSVLogger, BaseImageSaver
-<<<<<<< HEAD
-=======
 from datasets.utils.constants import IMAGENET_DEFAULT_MEAN, IMAGENET_DEFAULT_STD
->>>>>>> 142b3a4a
 
 
 CSV_HEADER = ['epoch', 'train_loss', 'train_miou %', 'valid_miou %', 'valid_pixAcc %']
@@ -112,17 +109,8 @@
 
 
 class SegmentationImageSaver(BaseImageSaver):
-<<<<<<< HEAD
-    def __init__(self, model, result_dir) -> None:
-        super(SegmentationImageSaver, self).__init__(model, result_dir)
-    
-    def save_result(self, data):
-        return
-    
-=======
     def __init__(self, result_dir) -> None:
         super(BaseImageSaver, self).__init__(result_dir)
     
     def save_result(self, data):
-        return
->>>>>>> 142b3a4a
+        return