from typing import List, Tuple

import cv2
import numpy as np
import torch

from dataloaders.utils.constants import IMAGENET_DEFAULT_MEAN, IMAGENET_DEFAULT_STD
<<<<<<< HEAD


class DetectionVisualizer:
=======


class VOCColorize(object):
>>>>>>> da520166
    def __init__(self, class_map, pallete=None):
        n = len(class_map)
        if pallete is None:
            self.cmap = _voc_color_map(n)
        else:
            self.cmap = np.array(pallete[:n], dtype=np.uint8)
<<<<<<< HEAD
        self.class_map = class_map
=======
        self.cmap = torch.from_numpy(self.cmap[:n])
>>>>>>> da520166

    def _convert(self, gray_image):
        assert len(gray_image.shape) == 2
        size = gray_image.shape
        color_image = np.zeros((3, size[0], size[1]), dtype=np.uint8)

        for label in range(0, len(self.cmap)):
            mask = (label == gray_image)
            color_image[0][mask] = self.cmap[label][0]
            color_image[1][mask] = self.cmap[label][1]
            color_image[2][mask] = self.cmap[label][2]

        # handle void
        mask = (255 == gray_image)
        color_image[0][mask] = color_image[1][mask] = color_image[2][mask] = 255

        return color_image

<<<<<<< HEAD
    def __call__(self, results: List[Tuple[np.ndarray, np.ndarray]], images=None):
        
        return_images = []
        for image, result in zip(images, results):
            image = image.copy()
            bbox_list, class_index_list = result
            for bbox_label, class_label in zip(bbox_list, class_index_list):
                class_name = self.class_map[class_label]

                # unnormalize depending on the visualizing image size
                x1 = int(bbox_label[0])
                y1 = int(bbox_label[1])
                x2 = int(bbox_label[2])
                y2 = int(bbox_label[3])
                color = self.cmap[class_label].tolist()

                image = cv2.rectangle(image, (x1, y1), (x2, y2), color=color, thickness=2)
                text_size, _ = cv2.getTextSize(str(class_name), cv2.FONT_HERSHEY_SIMPLEX, 0.5, 1)
                text_w, text_h = text_size
                image = cv2.rectangle(image, (x1, y1-5-text_h), (x1+text_w, y1), color=color, thickness=-1)
                image = cv2.putText(image, str(class_name), (x1, y1-5), cv2.FONT_HERSHEY_SIMPLEX, 0.5, (255, 255, 255), 1)
            
            image = cv2.cvtColor(image, cv2.COLOR_BGR2RGB)
            return_images.append(image[np.newaxis, ...])
        return_images = np.concatenate(return_images, axis=0)
        return return_images
        
        
class VOCColorize(object):
    def __init__(self, class_map, pallete=None):
        n = len(class_map)
        if pallete is None:
            self.cmap = _voc_color_map(n)
        else:
            self.cmap = np.array(pallete[:n], dtype=np.uint8)
        self.cmap = torch.from_numpy(self.cmap[:n])

    def _convert(self, gray_image):
        assert len(gray_image.shape) == 2
        size = gray_image.shape
        color_image = np.zeros((3, size[0], size[1]), dtype=np.uint8)

        for label in range(0, len(self.cmap)):
            mask = (label == gray_image)
            color_image[0][mask] = self.cmap[label][0]
            color_image[1][mask] = self.cmap[label][1]
            color_image[2][mask] = self.cmap[label][2]

        # handle void
        mask = (255 == gray_image)
        color_image[0][mask] = color_image[1][mask] = color_image[2][mask] = 255

        return color_image

    def __call__(self, results, images=None):
        if len(results.shape) == 3:
            result_images = []
            for _real_gray_image in results:
                result_images.append(self._convert(_real_gray_image)[np.newaxis, ...])

            return np.concatenate(result_images, axis=0)
        elif len(results.shape) == 2:
            return self._convert(results)
        else:
            raise IndexError(f"gray_image.shape should be either 2 or 3, but {results.shape} were indexed.")
=======
    def __call__(self, gray_image):
        if len(gray_image.shape) == 3:
            images = []
            for _real_gray_image in gray_image:
                images.append(self._convert(_real_gray_image)[np.newaxis, ...])

            return np.concatenate(images, axis=0)
        elif len(gray_image.shape) == 2:
            return self._convert(gray_image)
        else:
            raise IndexError(f"gray_image.shape should be either 2 or 3, but {gray_image.shape} were indexed.")
>>>>>>> da520166


def _voc_color_map(N=256, normalized=False):
    def bitget(byteval, idx):
        return ((byteval & (1 << idx)) != 0)

    dtype = 'float32' if normalized else 'uint8'
    cmap = np.zeros((N, 3), dtype=dtype)
    for i in range(N):
        r = g = b = 0
        c = i
        for j in range(8):
            r = r | (bitget(c, 0) << 7 - j)
            g = g | (bitget(c, 1) << 7 - j)
            b = b | (bitget(c, 2) << 7 - j)
            c = c >> 3

        cmap[i] = np.array([r, g, b])

    cmap = cmap / 255 if normalized else cmap
    return cmap


def _as_image_array(img: np.ndarray):
    min_, max_ = np.amin(img), np.amax(img)
    is_int_array = img.dtype in [np.uint8, np.uint16, np.int8, np.int16, np.int32, np.int64]
    try_uint8 = (min_ >= 0 and max_ <= 255)

    if is_int_array and try_uint8:
        img = img.astype(np.uint8)
    else:
        if min_ >= 0 and max_ <= 1:
            img = (img * 255.0).astype(np.uint8)
        elif min_ >= -0.5 and max_ <= 0.5:
            img = ((img + 0.5) * 255.0).astype(np.uint8)
        elif min_ >= -1 and max_ <= 1:
            img = ((img + 1) / 2.0 * 255.0).astype(np.uint8)
        else:
            # denormalize with mean and std
            img = np.clip(img * (np.array(IMAGENET_DEFAULT_STD, dtype=np.float32) * 255.0) + np.array(IMAGENET_DEFAULT_MEAN, dtype=np.float32) * 255.0, 0, 255).astype(np.uint8)

    if img.shape[-1] != 1 and img.shape[-1] != 3:
        img = np.expand_dims(np.concatenate([img[..., i] for i in range(img.shape[-1])], axis=0), -1)
    img = np.clip(img, a_min=0, a_max=255)
    return img


def magic_image_handler(img):
    if img.ndim == 3:
        img = img.transpose((1, 2, 0)) if img.shape[0] == 3 else img  # H x W x C
        return _as_image_array(img)
    elif img.ndim == 2:
        img = np.repeat(img[..., np.newaxis], 3, axis=2)
        return _as_image_array(img)
    elif img.ndim == 4:
        img_new = []
        for _img in img:
            _img = _img.transpose((1, 2, 0)) if _img.shape[0] == 3 else _img  # H x W x C
            img_new.append(_as_image_array(_img))
        return np.array(img_new)
    else:
        raise ValueError(f'img ndim is {img.ndim}, should be either 2, 3, or 4')<|MERGE_RESOLUTION|>--- conflicted
+++ resolved
@@ -5,26 +5,16 @@
 import torch
 
 from dataloaders.utils.constants import IMAGENET_DEFAULT_MEAN, IMAGENET_DEFAULT_STD
-<<<<<<< HEAD
-
 
 class DetectionVisualizer:
-=======
-
-
-class VOCColorize(object):
->>>>>>> da520166
     def __init__(self, class_map, pallete=None):
         n = len(class_map)
         if pallete is None:
             self.cmap = _voc_color_map(n)
         else:
             self.cmap = np.array(pallete[:n], dtype=np.uint8)
-<<<<<<< HEAD
         self.class_map = class_map
-=======
-        self.cmap = torch.from_numpy(self.cmap[:n])
->>>>>>> da520166
+
 
     def _convert(self, gray_image):
         assert len(gray_image.shape) == 2
@@ -43,7 +33,6 @@
 
         return color_image
 
-<<<<<<< HEAD
     def __call__(self, results: List[Tuple[np.ndarray, np.ndarray]], images=None):
         
         return_images = []
@@ -109,20 +98,6 @@
             return self._convert(results)
         else:
             raise IndexError(f"gray_image.shape should be either 2 or 3, but {results.shape} were indexed.")
-=======
-    def __call__(self, gray_image):
-        if len(gray_image.shape) == 3:
-            images = []
-            for _real_gray_image in gray_image:
-                images.append(self._convert(_real_gray_image)[np.newaxis, ...])
-
-            return np.concatenate(images, axis=0)
-        elif len(gray_image.shape) == 2:
-            return self._convert(gray_image)
-        else:
-            raise IndexError(f"gray_image.shape should be either 2 or 3, but {gray_image.shape} were indexed.")
->>>>>>> da520166
-
 
 def _voc_color_map(N=256, normalized=False):
     def bitget(byteval, idx):
