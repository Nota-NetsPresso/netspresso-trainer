from abc import ABC, abstractmethod
import os
from itertools import chain
from statistics import mean


import torch
from torch.utils.tensorboard import SummaryWriter
from tqdm import tqdm
from omegaconf import OmegaConf

from losses.builder import build_losses
from metrics.builder import build_metrics
from loggers.segmentation import magic_image_handler
from utils.search_api import ModelSearchServerHandler
from utils.timer import Timer
from utils.logger import set_logger
from loggers.builder import build_logger

logger = set_logger('pipelines', level=os.getenv('LOG_LEVEL', default='INFO'))

MAX_SAMPLE_RESULT = 10
START_EPOCH_ZERO_OR_ONE = 1
VALID_FREQ = 1

PROFILE_WAIT = 1
PROFILE_WARMUP = 1
PROFILE_ACTIVE = 10
PROFILE_REPEAT = 1

NUM_SAMPLES = 16

class BasePipeline(ABC):
    def __init__(self, args, task, model_name, model, devices,
                 train_dataloader, eval_dataloader, class_map,
                 is_online=True, profile=False):
        super(BasePipeline, self).__init__()
        self.args = args
        self.task = task
        self.model_name = model_name
        self.model = model
        self.devices = devices
        self.train_dataloader = train_dataloader
        self.eval_dataloader = eval_dataloader
        self.train_step_per_epoch = len(train_dataloader)

        self.timer = Timer()

        self.loss = None
        self.metric = None
        self.optimizer = None

        self.ignore_index = None
        self.num_classes = None

        self.is_online = is_online
        if self.is_online:
            self.server_service = ModelSearchServerHandler(args.train.project, args.train.token)
        self.profile = profile

<<<<<<< HEAD
        self.epoch_with_valid_logging = lambda e: e % VALID_FREQ == START_EPOCH_ZERO_OR_ONE % VALID_FREQ
        self.single_gpu_or_rank_zero = (not self.args.distributed) or (self.args.distributed and torch.distributed.get_rank() == 0)
        
        self.train_logger = build_logger(self.args, self.task, self.model_name,
                                         step_per_epoch=self.train_step_per_epoch, class_map=class_map,
                                         num_sample_images=NUM_SAMPLES)
=======
        self.epoch_with_valid_logging = lambda e: e % VALID_FREQ == START_EPOCH % VALID_FREQ
        self.single_gpu_or_rank_zero = (not self.args.distributed) or (self.args.distributed and torch.distributed.get_rank() == 0)
        
        self.tensorboard = SummaryWriter(f"{args.train.project}/{self.task}_{self.model_name}")
>>>>>>> 142b3a4a

    # final
    def _is_ready(self):
        assert self.model is not None, "`self.model` is not defined!"
        assert self.optimizer is not None, "`self.optimizer` is not defined!"
<<<<<<< HEAD
=======
        assert self.train_logger is not None, "`self.train_logger` is not defined!"
>>>>>>> 142b3a4a
        """Append here if you need more assertion checks!"""
        return True

    @abstractmethod
    def set_train(self):
        raise NotImplementedError
<<<<<<< HEAD
=======
    
    @abstractmethod
    def log_result(self, num_epoch, with_valid):
        raise NotImplementedError
>>>>>>> 142b3a4a

    @abstractmethod
    def train_step(self, batch):
        raise NotImplementedError

    @abstractmethod
    def valid_step(self, batch):
        raise NotImplementedError

    def train(self):
        logger.info(f"Training configuration:\n{OmegaConf.to_yaml(OmegaConf.create(self.args).get('train'))}")
        logger.info("-" * 40)

        self.timer.start_record(name='train_all')
        self._is_ready()

        for num_epoch in range(START_EPOCH_ZERO_OR_ONE, self.args.train.epochs + START_EPOCH_ZERO_OR_ONE):
            self.timer.start_record(name=f'train_epoch_{num_epoch}')
            self.loss = build_losses(self.args, ignore_index=self.ignore_index)
            self.metric = build_metrics(self.args, ignore_index=self.ignore_index, num_classes=self.num_classes)

            if self.profile:
                self.profile_one_epoch()
                break
            else:
                self.train_one_epoch()  # append result in `self._one_epoch_result`

            self.timer.end_record(name=f'train_epoch_{num_epoch}')

<<<<<<< HEAD
            time_for_epoch = self.timer.get(name=f'train_epoch_{num_epoch}', as_pop=False)
            if num_epoch == START_EPOCH_ZERO_OR_ONE and self.is_online:  # TODO: case for continuing training
                self.server_service.report_elapsed_time_for_epoch(time_for_epoch)

            with_valid_logging = self.epoch_with_valid_logging(num_epoch)
            
            # FIXME: multi-gpu sample counting & validation
            validation_samples = self.validate() if with_valid_logging else None
            
            if self.single_gpu_or_rank_zero:
                self.log_end_epoch(epoch=num_epoch,
                                   time_for_epoch=time_for_epoch,
                                   validation_samples=validation_samples,
                                   valid_logging=with_valid_logging)
=======
            if num_epoch == START_EPOCH and self.is_online:  # FIXME: case for continuing training
                time_for_first_epoch = int(self.timer.get(name=f'train_epoch_{num_epoch}', as_pop=False))
                self.server_service.report_elapsed_time_for_epoch(time_for_first_epoch)

            with_valid_logging = self.epoch_with_valid_logging(num_epoch)
            if with_valid_logging:
                self.validate(num_epoch)
            if self.single_gpu_or_rank_zero:
                self.log_end_epoch(num_epoch=num_epoch, with_valid=with_valid_logging)
>>>>>>> 142b3a4a
            
            self.scheduler.step()  # call after reporting the current `learning_rate`
            logger.info("-" * 40)

        self.timer.end_record(name='train_all')
        logger.info(f"Total time: {self.timer.get(name='train_all'):.2f} s")
        
        if self.single_gpu_or_rank_zero:
            # TODO: self.tensorboard.add_graph()
            pass

    def train_one_epoch(self):
        for idx, batch in enumerate(tqdm(self.train_dataloader, leave=False)):
            self.train_step(batch)
        
<<<<<<< HEAD
    @torch.no_grad()
    def validate(self, num_samples=NUM_SAMPLES):
        num_returning_samples = 0
        returning_samples = []
        for idx, batch in enumerate(tqdm(self.eval_dataloader, leave=False)):
            out = self.valid_step(batch)
            if out is not None and num_returning_samples < num_samples:
                returning_samples.append(out)
                num_returning_samples += len(out['pred'])
        return returning_samples
            
    def log_end_epoch(self, epoch, time_for_epoch, validation_samples=None, valid_logging=False):        
        train_losses = self.loss.result('train')
        train_metrics = self.metric.result('train')
        
        valid_losses = self.loss.result('valid') if valid_logging else None
        valid_metrics = self.metric.result('valid') if valid_logging else None

        self.train_logger.update_epoch(epoch)
        self.train_logger.log(
            train_losses=train_losses,
            train_metrics=train_metrics,
            valid_losses=valid_losses,
            valid_metrics=valid_metrics,
            train_images=None,
            valid_images=validation_samples,
            learning_rate=self.learning_rate,
            elapsed_time=time_for_epoch
        )
=======
        self.scheduler.step()

    @torch.no_grad()
    def validate(self, num_epoch):
        for idx, batch in enumerate(tqdm(self.eval_dataloader, leave=False)):
            out = self.valid_step(batch)
            if out is not None and idx == 0:
                for k, v in out.items():
                    self.tensorboard.add_image(f"valid/{k}", magic_image_handler(v), global_step=int(num_epoch * self.train_step_per_epoch), dataformats='HWC')

    def log_end_epoch(self, num_epoch, with_valid):

        logger.info(f"Epoch: {num_epoch} / {self.args.train.epochs}")
        logger.info(f"learning rate: {self.learning_rate:.7f}")  # TODO: call before scheduler.step()
        logger.info(f"training loss: {self.train_loss:.7f}")
        logger.info(f"training metric: {[(name, value.avg) for name, value in self.metric.result('train').items()]}")

        if with_valid:
            logger.info(f"validation loss: {self.valid_loss:.7f}")
            logger.info(f"validation metric: {[(name, value.avg) for name, value in self.metric.result('valid').items()]}")

        logging_contents = self.log_result(num_epoch, with_valid)
        
        for k, v in logging_contents.items():
            self.tensorboard.add_scalar(str(k).replace("_", "/"), v, global_step=int(num_epoch * self.train_step_per_epoch))
        for k, v in self.metric.result('train').items():
            self.tensorboard.add_scalar(f"train/{k}", v.avg, global_step=int(num_epoch * self.train_step_per_epoch))
        for k, v in self.metric.result('valid').items():
            self.tensorboard.add_scalar(f"valid/{k}", v.avg, global_step=int(num_epoch * self.train_step_per_epoch))
        # TODO: self.tensorboard.add_figure()
>>>>>>> 142b3a4a

    @property
    def learning_rate(self):
        return mean([param_group['lr'] for param_group in self.optimizer.param_groups])

    @property
    def train_loss(self):
        return self.loss.result('train').get('total').avg

    @property
    def valid_loss(self):
        return self.loss.result('valid').get('total').avg

    def profile_one_epoch(self):
        _ = torch.ones(1).to(self.devices)
        with torch.profiler.profile(
            schedule=torch.profiler.schedule(wait=PROFILE_WAIT,
                                             warmup=PROFILE_WARMUP,
                                             active=PROFILE_ACTIVE,
                                             repeat=PROFILE_REPEAT),
            on_trace_ready=torch.profiler.tensorboard_trace_handler('./log/test'),
            record_shapes=True,
            profile_memory=True,
            with_flops=True,
            with_modules=True
        ) as prof:
            for idx, batch in enumerate(self.train_dataloader):
                if idx >= (PROFILE_WAIT + PROFILE_WARMUP + PROFILE_ACTIVE) * PROFILE_REPEAT:
                    break
                self.train_step(batch)
                prof.step()<|MERGE_RESOLUTION|>--- conflicted
+++ resolved
@@ -58,42 +58,24 @@
             self.server_service = ModelSearchServerHandler(args.train.project, args.train.token)
         self.profile = profile
 
-<<<<<<< HEAD
         self.epoch_with_valid_logging = lambda e: e % VALID_FREQ == START_EPOCH_ZERO_OR_ONE % VALID_FREQ
         self.single_gpu_or_rank_zero = (not self.args.distributed) or (self.args.distributed and torch.distributed.get_rank() == 0)
         
         self.train_logger = build_logger(self.args, self.task, self.model_name,
                                          step_per_epoch=self.train_step_per_epoch, class_map=class_map,
                                          num_sample_images=NUM_SAMPLES)
-=======
-        self.epoch_with_valid_logging = lambda e: e % VALID_FREQ == START_EPOCH % VALID_FREQ
-        self.single_gpu_or_rank_zero = (not self.args.distributed) or (self.args.distributed and torch.distributed.get_rank() == 0)
-        
-        self.tensorboard = SummaryWriter(f"{args.train.project}/{self.task}_{self.model_name}")
->>>>>>> 142b3a4a
 
     # final
     def _is_ready(self):
         assert self.model is not None, "`self.model` is not defined!"
         assert self.optimizer is not None, "`self.optimizer` is not defined!"
-<<<<<<< HEAD
-=======
-        assert self.train_logger is not None, "`self.train_logger` is not defined!"
->>>>>>> 142b3a4a
         """Append here if you need more assertion checks!"""
         return True
 
     @abstractmethod
     def set_train(self):
         raise NotImplementedError
-<<<<<<< HEAD
-=======
     
-    @abstractmethod
-    def log_result(self, num_epoch, with_valid):
-        raise NotImplementedError
->>>>>>> 142b3a4a
-
     @abstractmethod
     def train_step(self, batch):
         raise NotImplementedError
@@ -122,7 +104,6 @@
 
             self.timer.end_record(name=f'train_epoch_{num_epoch}')
 
-<<<<<<< HEAD
             time_for_epoch = self.timer.get(name=f'train_epoch_{num_epoch}', as_pop=False)
             if num_epoch == START_EPOCH_ZERO_OR_ONE and self.is_online:  # TODO: case for continuing training
                 self.server_service.report_elapsed_time_for_epoch(time_for_epoch)
@@ -137,17 +118,6 @@
                                    time_for_epoch=time_for_epoch,
                                    validation_samples=validation_samples,
                                    valid_logging=with_valid_logging)
-=======
-            if num_epoch == START_EPOCH and self.is_online:  # FIXME: case for continuing training
-                time_for_first_epoch = int(self.timer.get(name=f'train_epoch_{num_epoch}', as_pop=False))
-                self.server_service.report_elapsed_time_for_epoch(time_for_first_epoch)
-
-            with_valid_logging = self.epoch_with_valid_logging(num_epoch)
-            if with_valid_logging:
-                self.validate(num_epoch)
-            if self.single_gpu_or_rank_zero:
-                self.log_end_epoch(num_epoch=num_epoch, with_valid=with_valid_logging)
->>>>>>> 142b3a4a
             
             self.scheduler.step()  # call after reporting the current `learning_rate`
             logger.info("-" * 40)
@@ -163,7 +133,6 @@
         for idx, batch in enumerate(tqdm(self.train_dataloader, leave=False)):
             self.train_step(batch)
         
-<<<<<<< HEAD
     @torch.no_grad()
     def validate(self, num_samples=NUM_SAMPLES):
         num_returning_samples = 0
@@ -193,38 +162,6 @@
             learning_rate=self.learning_rate,
             elapsed_time=time_for_epoch
         )
-=======
-        self.scheduler.step()
-
-    @torch.no_grad()
-    def validate(self, num_epoch):
-        for idx, batch in enumerate(tqdm(self.eval_dataloader, leave=False)):
-            out = self.valid_step(batch)
-            if out is not None and idx == 0:
-                for k, v in out.items():
-                    self.tensorboard.add_image(f"valid/{k}", magic_image_handler(v), global_step=int(num_epoch * self.train_step_per_epoch), dataformats='HWC')
-
-    def log_end_epoch(self, num_epoch, with_valid):
-
-        logger.info(f"Epoch: {num_epoch} / {self.args.train.epochs}")
-        logger.info(f"learning rate: {self.learning_rate:.7f}")  # TODO: call before scheduler.step()
-        logger.info(f"training loss: {self.train_loss:.7f}")
-        logger.info(f"training metric: {[(name, value.avg) for name, value in self.metric.result('train').items()]}")
-
-        if with_valid:
-            logger.info(f"validation loss: {self.valid_loss:.7f}")
-            logger.info(f"validation metric: {[(name, value.avg) for name, value in self.metric.result('valid').items()]}")
-
-        logging_contents = self.log_result(num_epoch, with_valid)
-        
-        for k, v in logging_contents.items():
-            self.tensorboard.add_scalar(str(k).replace("_", "/"), v, global_step=int(num_epoch * self.train_step_per_epoch))
-        for k, v in self.metric.result('train').items():
-            self.tensorboard.add_scalar(f"train/{k}", v.avg, global_step=int(num_epoch * self.train_step_per_epoch))
-        for k, v in self.metric.result('valid').items():
-            self.tensorboard.add_scalar(f"valid/{k}", v.avg, global_step=int(num_epoch * self.train_step_per_epoch))
-        # TODO: self.tensorboard.add_figure()
->>>>>>> 142b3a4a
 
     @property
     def learning_rate(self):
