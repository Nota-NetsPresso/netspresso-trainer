import os
from pathlib import Path

import torch
from torch.cuda.amp import autocast
from omegaconf import OmegaConf


from optimizers.builder import build_optimizer
from schedulers.builder import create_scheduler
from loggers.builder import build_logger
from pipelines.base import BasePipeline
from utils.logger import set_logger

logger = set_logger('pipelines', level=os.getenv('LOG_LEVEL', default='INFO'))

_RECOMMEND_CSV_LOG_PATH = "results.csv"
_RECOMMEND_OUTPUT_DIR = './'
_RECOMMEND_OUTPUT_DIR_NAME = 'exp'

CITYSCAPE_IGNORE_INDEX = 255  # TODO: get from configuration


class SegmentationPipeline(BasePipeline):
    def __init__(self, args, model, devices, train_dataloader, eval_dataloader, **kwargs):
        super(SegmentationPipeline, self).__init__(args, model, devices, train_dataloader, eval_dataloader, **kwargs)
        self.ignore_index = CITYSCAPE_IGNORE_INDEX
        self.num_classes = train_dataloader.dataset.num_classes

    def set_train(self):

        assert self.model is not None
        self.optimizer = build_optimizer(self.model,
                                         opt=self.args.train.opt,
                                         lr=self.args.train.lr0,
                                         wd=self.args.train.weight_decay,
                                         momentum=self.args.train.momentum)
        sched_args = OmegaConf.create({
            'epochs': self.args.train.epochs,
            'lr_noise': None,
            'sched': 'poly',
            'decay_rate': self.args.train.schd_power,
<<<<<<< HEAD
            'min_lr': 0,  # FIXME: add hyperparameter or approve to follow `self.args.train.lrf`
            'warmup_lr': 0.00001, # self.args.train.lr0
            'warmup_epochs': 5, # self.args.train.warmup_epochs
            'cooldown_epochs': 0,
        })
        
=======
            'min_lr': self.args.train.lrf,
            'warmup_lr': self.args.train.lr0,
            'warmup_epochs': int(self.args.train.warmup_steps / len(self.train_dataloader)),
            'cooldown_epochs': 0,
        })
>>>>>>> 340ad92f
        self.scheduler, _ = create_scheduler(self.optimizer, sched_args)

        output_dir = Path(_RECOMMEND_OUTPUT_DIR) / self.args.train.project / _RECOMMEND_OUTPUT_DIR_NAME
        output_dir.mkdir(exist_ok=True, parents=True)
        self.train_logger = build_logger(csv_path=output_dir / _RECOMMEND_CSV_LOG_PATH, task=self.args.train.task)

    def train_step(self, batch):
        images, target = batch['pixel_values'], batch['labels']

        images = images.to(self.devices)
        target = target.long().to(self.devices)

        self.optimizer.zero_grad()
        out = self.model(images, label_size=target.size())
        self.loss(out, target, mode='train')

        self.loss.backward()
        self.optimizer.step()
        
        self.metric(out.detach(), target, mode='train')


        # # TODO: fn(out)
        # fn = lambda x: x
        # self.one_epoch_result.append(self.loss.result('train'))

        if self.args.distributed:
            torch.distributed.barrier()

    def valid_step(self, batch):
        images, target = batch['pixel_values'], batch['labels']
        images = images.to(self.devices)
        target = target.long().to(self.devices)

        out = self.model(images, label_size=target.size())
        self.loss(out, target, mode='valid')
        self.metric(out, target, mode='valid')

        if self.args.distributed:
            torch.distributed.barrier()

    def log_result(self, num_epoch, with_valid):
        logging_contents = {
            'epoch': num_epoch,
            'train_loss': self.train_loss,
            'train_miou %': self.metric.result('train').get('iou').avg,
        }

        if with_valid:
            logging_contents.update({
                'valid_miou %': self.metric.result('valid').get('iou').avg,
                'valid_pixAcc %': self.metric.result('valid').get('pixel_acc').avg
            })

        self.train_logger.update(logging_contents)<|MERGE_RESOLUTION|>--- conflicted
+++ resolved
@@ -40,20 +40,11 @@
             'lr_noise': None,
             'sched': 'poly',
             'decay_rate': self.args.train.schd_power,
-<<<<<<< HEAD
             'min_lr': 0,  # FIXME: add hyperparameter or approve to follow `self.args.train.lrf`
             'warmup_lr': 0.00001, # self.args.train.lr0
             'warmup_epochs': 5, # self.args.train.warmup_epochs
             'cooldown_epochs': 0,
         })
-        
-=======
-            'min_lr': self.args.train.lrf,
-            'warmup_lr': self.args.train.lr0,
-            'warmup_epochs': int(self.args.train.warmup_steps / len(self.train_dataloader)),
-            'cooldown_epochs': 0,
-        })
->>>>>>> 340ad92f
         self.scheduler, _ = create_scheduler(self.optimizer, sched_args)
 
         output_dir = Path(_RECOMMEND_OUTPUT_DIR) / self.args.train.project / _RECOMMEND_OUTPUT_DIR_NAME
