augmentation:
<<<<<<< HEAD
  img_size: &img_size 512
  train:
    - 
      name: resize
      size: [*img_size, *img_size]
=======
  train:
    - 
      name: resize
      size: [512, 512]
>>>>>>> e5fe8b1a
      interpolation: bilinear
      max_size: ~
      resize_criteria: ~
  inference:
    - 
      name: resize
<<<<<<< HEAD
      size: [*img_size, *img_size]
=======
      size: [512, 512]
>>>>>>> e5fe8b1a
      interpolation: bilinear
      max_size: ~
      resize_criteria: ~<|MERGE_RESOLUTION|>--- conflicted
+++ resolved
@@ -1,27 +1,15 @@
 augmentation:
-<<<<<<< HEAD
-  img_size: &img_size 512
-  train:
-    - 
-      name: resize
-      size: [*img_size, *img_size]
-=======
   train:
     - 
       name: resize
       size: [512, 512]
->>>>>>> e5fe8b1a
       interpolation: bilinear
       max_size: ~
       resize_criteria: ~
   inference:
     - 
       name: resize
-<<<<<<< HEAD
-      size: [*img_size, *img_size]
-=======
       size: [512, 512]
->>>>>>> e5fe8b1a
       interpolation: bilinear
       max_size: ~
       resize_criteria: ~