augmentation:
<<<<<<< HEAD
  img_size: &img_size ~
=======
>>>>>>> e5fe8b1a
  train:
    - 
      name: randomresizedcrop
      size: ~
      sclale: ~
      ratio: ~
      interpolation: bilinear
    -
      name: randomhorizontalflip
      p: ~
    -
      name: randomverticalflip
      p: ~
    -
      name: colorjitter
      brightness: ~
      contrast: ~
      saturation: ~
      hue: ~
      p: ~
    -
      name: resize
      size: ~
      interpolation: ~
      max_size: ~
    -
      name: pad
      padding: ~
      fill: ~
      padding_mode: ~
  inference: ~<|MERGE_RESOLUTION|>--- conflicted
+++ resolved
@@ -1,8 +1,4 @@
 augmentation:
-<<<<<<< HEAD
-  img_size: &img_size ~
-=======
->>>>>>> e5fe8b1a
   train:
     - 
       name: randomresizedcrop
